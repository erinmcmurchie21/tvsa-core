<<<<<<< HEAD
import numpy as np
from scipy.integrate import solve_ivp
from additional_functions_multistage import (
    create_non_uniform_grid,
    adsorption_isotherm_1,
    adsorption_isotherm_2,
    total_mass_balance_error,
    create_quick_plot,
    product_mass,
    create_multi_plot,
    cycle_error,
)
import time
import tvsa_adsorption_column_multistage as column

"""This script sets up the initial conditions and parameters for an adsorption column model simulation.
It defines the column grid, bed properties, inlet and outlet conditions, and initializes the state variables for the simulation.
The components are (1) CO2, (2) H2O, (3) N2 and (4) O2."""


# Define fixed bed properties
def create_fixed_properties():
    bed_properties = {
        # Column dimensions and properties
        "bed_length": 0.286,  # Example value for bed length in meters
        "inner_bed_radius": 0.00945,
        "outer_bed_radius": 0.0127,  # Example value for bed diameter in meters
        "bed_voidage": 0.456,  # Example value for bed voidage
        "total_voidage": 0.456 + (1 - 0.456) * 0.59,  # Example value for total voidage
        "bed_density": 435,  # Example value for bed density in kg/m^3
        "column_area": 0.00945**2 * np.pi,  # Cross-sectional area of the column
        "sorbent_density": 900,  # kg/m3, 55.4 (Haghpanagh et al. 2013)
        "ambient_temperature": 293.15,  # Example value for ambient temperature in Kelvin
        # Properties and constants
        "particle_voidage": 0.59,  # Example value for particle voidage
        "tortuosity": 3,  # Example value for tortuosity
        "molecular_diffusivity": 0.605e-5,  # Example value for molecular diffusivity in m²/s
        "particle_diameter": 2e-3,  # Example value for particle diameter in meters
        "wall_density": 2700,  # Example value for wall density in kg/m^3 (Haghpanagh et al. 2013)
        "R": 8.314,  # Universal gas constant in J/(mol*K)
        "sorbent_mass": 0.286
        * 0.00945**2
        * np.pi
        * 435,  # Example value for sorbent mass in kg
        "sorbent_volume": 0.286
        * 0.00945**2
        * np.pi
        * (1 - 0.456),  # Example value for sorbent volume in m3
        "sorbent_heat_capacity": 1040,  # J /kg/K, # Example value for solid heat capacity
        "wall_heat_capacity": 902,  # J /kg/K, # Example value for wall heat capacity (Haghpanagh et al. 2013)
        "heat_capacity_1": 840
        * 44.01
        / 1000,  # J / kgK / (kg/mol) J/mol K * kg/m3 Example value for adsorbed phase heat capacity of component 1 (CO2)
        "heat_capacity_2": 30,  # Example value for adsorbed phase heat capacity of component 2 (H2O)
        "mass_transfer_1": 0.0002,  # Example value for mass transfer coefficient of component 1 (CO2) in s-1
        "mass_transfer_2": 0.002,  # Example value for mass transfer coefficient of component 2 (H2O) in s-1
        "K_z": 0.1,  # Example value for axial dispersion coefficient in m²/s
        "h_bed": 50,  # 140,  # Example value for bed heat transfer coefficient in W/m²·K
        "h_wall": 7,  # 20,  # Example value for wall heat transfer coefficient in W
        "MW_1": 44.01,  # Molecular weight of component 1 (CO2) in g/mol
        "MW_2": 18.02,  # Molecular weight of component 2 (H2O) in g/mol
        "MW_3": 28.02,  # Molecular weight of component 3 (N2) in g/mol
        "MW_4": 32.00,  # Molecular weight of component 4 (O2) in g/mol
        "mu": 1.78e-5,  # Example value for feed viscosity in Pa.s
        "isotherm_type_1": "Dual_site Langmuir",
        "isotherm_type_2": "None",  # Example value for isotherm type for component 2 (H2O)
        # Reference values for scaling
        "P_ref": 101325,  # Reference pressure in Pa
        "T_ref": 298.15,  # Reference temperature in K
        "n_ref": 3000,  # Reference adsorbed amount in mol/m^3
        "t_tot": 100,
    }
    column_grid = create_non_uniform_grid(bed_properties)

    # Initial values for the column
    P = np.ones(column_grid["num_cells"]) * 101325  # Example pressure vector in Pa
    T = np.ones(column_grid["num_cells"]) * 292  # Example temperature vector in K
    Tw = np.ones(column_grid["num_cells"]) * 292  # Example wall temperature vector in K
    y1 = (
        np.ones(column_grid["num_cells"]) * 0.02
    )  # Example mole fraction of component 1
    y2 = (
        np.ones(column_grid["num_cells"]) * 1e-6
    )  # Example mole fraction of component 2
    y3 = (
        np.ones(column_grid["num_cells"]) * 0.95
    )  # Example mole fraction of component 3
    n1 = adsorption_isotherm_1(
        P,
        T,
        y1,
        y2,
        y3,
        1e-6,
        bed_properties=bed_properties,
        isotherm_type_1=bed_properties["isotherm_type_1"],
    )[0]  # Example concentration vector for component 1 in mol/m^3
    n2 = adsorption_isotherm_2(
        P,
        T,
        y2,
        bed_properties=bed_properties,
        isotherm_type=bed_properties["isotherm_type_2"],
    )[0]  # Example concentration vector for component 2 in mol/m^3
    F = np.zeros(8)
    E = np.zeros(3)  # Additional variables (e.g., flow rates, mass balances)
    initial_conditions = np.concatenate(
        [
            P / bed_properties["P_ref"],
            T / bed_properties["T_ref"],
            Tw / bed_properties["T_ref"],
            y1,
            y2,
            y3,
            n1 / bed_properties["n_ref"],
            n2 / bed_properties["n_ref"],
            F,
            E,
        ]
    )

    # Tolerances
    rtol = 1e-4
    atol_P = 1e-4 * np.ones(len(P))
    atol_T = 1e-4 * np.ones(len(T))
    atol_Tw = 1e-4 * np.ones(len(Tw))
    atol_y1 = 1e-8 * np.ones(len(y1))
    atol_y2 = 1e-8 * np.ones(len(y2))
    atol_y3 = 1e-8 * np.ones(len(y3))
    atol_n1 = 1e-3 * np.ones(len(n1))
    atol_n2 = 1e-3 * np.ones(len(n2))
    atol_F = 1e-4 * np.ones(len(F))
    atol_E = 1e-4 * np.ones(len(E))
    atol_array = np.concatenate(
        [
            atol_P,
            atol_T,
            atol_Tw,
            atol_y1,
            atol_y2,
            atol_y3,
            atol_n1,
            atol_n2,
            atol_F,
            atol_E,
        ]
    )

    return bed_properties, column_grid, initial_conditions, rtol, atol_array


# Define pressure ramp function for blowdown stage
def pressure_ramp(t, stage, pressure_previous_stage):
    """
    Ramps pressure down from 101325 Pa to 40000 Pa over the specified duration.

    Parameters:
    t (float): Current time in seconds
    stage (str): Stage name ("blowdown" or "cooling")
    ramp_duration (float): Duration of pressure ramp in seconds (default: 2.0)

    Returns:
    float: Pressure in Pa
    """
    if stage == "adsorption":
        initial_pressure = pressure_previous_stage
        final_pressure = 101325
        tau = 1 - 1 / np.e
        pressure = (
            final_pressure  # + (initial_pressure - final_pressure) * np.exp(-t / tau)
        )

    elif stage == "blowdown":
        initial_pressure = pressure_previous_stage  # Pa
        final_pressure = 40000  # Pa
        tau = 1 - 1 / np.e
        pressure = final_pressure + (initial_pressure - final_pressure) * np.exp(
            -t / tau
        )

    elif stage == "heating":
        initial_pressure = pressure_previous_stage  # Pa
        final_pressure = 40000  # Pa
        tau = 1 - 1 / np.e
        pressure = final_pressure + (initial_pressure - final_pressure) * np.exp(
            -t / tau
        )

    elif stage == "pressurisation":
        initial_pressure = pressure_previous_stage  # Pa
        final_pressure = 103000  # Pa
        tau = 0.2  # 1 - 1/np.e
        pressure = final_pressure - (final_pressure - initial_pressure) * np.exp(
            -t / tau
        )

    elif stage == "cooling":
        initial_pressure = pressure_previous_stage  # Pa
        final_pressure = 101325  # 101325     # Pa
        # Use much longer ramp duration for cooling to avoid steep gradients
        tau = 0.2  # 1 - 1/np.e # Example longer time constant
        pressure = (
            final_pressure  # - (final_pressure - initial_pressure) * np.exp(-t / tau)
        )

    return pressure


# Define bed inlet values (subject to variation)
def define_boundary_conditions(stage, bed_properties, pressure_left, pressure_right):
    if stage == "adsorption":
        left_type = "mass_flow"
        right_type = "pressure"
        column_direction = "forwards"
    elif stage == "blowdown":
        left_type = "closed"
        right_type = "pressure"
        column_direction = "forwards"
    elif stage == "heating":
        left_type = "closed"
        right_type = "pressure"
        column_direction = "forwards"
    elif stage == "pressurisation":
        left_type = "pressure"
        right_type = "closed"
        column_direction = "forwards"
    elif stage == "cooling":
        left_type = "mass_flow"
        right_type = "pressure"
        column_direction = "forwards"

    def left_velocity():
        if stage == "adsorption":
            velocity = (
                100
                / 60
                / 1e6
                / bed_properties["column_area"]
                / bed_properties["bed_voidage"]
            )
            return velocity
        elif stage == "blowdown":
            velocity = 0
            return velocity
        elif stage == "heating":
            velocity = 0
            return velocity
        elif stage == "pressurisation":
            if left_type == "mass_flow":
                velocity = (
                    100
                    / 60
                    / 1e6
                    / bed_properties["column_area"]
                    / bed_properties["bed_voidage"]
                )
            elif left_type == "pressure":
                velocity = None
            return velocity
        elif stage == "cooling":
            velocity = (
                100
                / 60
                / 1e6
                / bed_properties["column_area"]
                / bed_properties["bed_voidage"]
            )
            return velocity

    def left_pressure():
        if stage == "adsorption":
            # Return a constant pressure function
            def pressure_func(t):
                return None

            return pressure_func
        elif stage == "blowdown":
            # Return the pressure ramp function for blowdown
            def pressure_func(t):
                return None

            return pressure_func
        elif stage == "heating":
            # Return a constant pressure function
            def pressure_func(t):
                return None

            return pressure_func
        elif stage == "pressurisation":
            # Return a constant pressure function
            def pressure_func(t):
                return pressure_ramp(t, "pressurisation", pressure_left)

            return pressure_func
        elif stage == "cooling":
            # Return the pressure ramp function for cooling
            def pressure_func(t):
                return None

            return pressure_func

    def left_temperature():
        temperature = 293.15
        return temperature

    def left_gas_composition():
        y1 = 0.15
        y2 = 1e-6
        y3 = 0.84
        return y1, y2, y3

    left_values = {
        "left_type": left_type,
        "velocity": left_velocity(),  # Example value for interstitial velocity in m/s
        "left_volume_flow": 1.6667e-6,  # cm³/min to m³/s
        "left_mass_flow": (
            0.01 * float(bed_properties["column_area"]) * 1.13
        ),  # Example value for feed mass flow in kg/s
        "left_temperature": left_temperature(),  # Example value for feed temperature in Kelvin
        "left_pressure": left_pressure(),  # Example value for feed pressure in Pa
        "y1_left_value": left_gas_composition()[
            0
        ],  # Example value for feed mole fraction
        "y2_left_value": left_gas_composition()[
            1
        ],  # Example value for feed mole fraction
        "y3_left_value": left_gas_composition()[
            2
        ],  # Example value for feed mole fraction
    }

    def right_pressure():
        if stage == "adsorption":
            # Return a constant pressure function
            def pressure_func(t):
                return pressure_ramp(t, "adsorption", pressure_right)

            return pressure_func
        elif stage == "blowdown":
            # Return the pressure ramp function for blowdown
            def pressure_func(t):
                return pressure_ramp(t, "blowdown", pressure_right)

            return pressure_func
        elif stage == "heating":
            # Return a constant pressure function
            def pressure_func(t):
                return pressure_ramp(t, "heating", pressure_right)

            return pressure_func
        elif stage == "pressurisation":
            # Return a constant pressure function
            def pressure_func(t):
                return None

            return pressure_func
        elif stage == "cooling":
            # Return the pressure ramp function for cooling
            def pressure_func(t):
                return pressure_ramp(t, "cooling", pressure_right)

            return pressure_func

    def right_temperature():
        temperature = 293.15
        return temperature

    def right_gas_composition():
        y1 = 0.9999
        y2 = 1e-6
        y3 = 1e-6
        return y1, y2, y3

    right_values = {
        "right_type": right_type,
        "right_pressure_func": right_pressure(),  # Function to calculate pressure as function of time
        "right_temperature": right_temperature(),  # Example value for outlet temperature in Kelvin
        "y1_right_value": right_gas_composition()[
            0
        ],  # Example value for feed mole fraction
        "y2_right_value": right_gas_composition()[
            1
        ],  # Example value for feed mole fraction
        "y3_right_value": right_gas_composition()[
            2
        ],  # Example value for feed mole fraction
    }

    return left_values, right_values, column_direction, stage


bed_properties, column_grid, initial_conditions, rtol, atol_array = (
    create_fixed_properties()
)
time_profile = []
temperature_profile = []
pressure_profile_inlet = []
pressure_profile_outlet = []
outlet_CO2_profile = []
adsorbed_CO2_profile = []
wall_temperature_profile = []
purity = []
recovery = []
mols_CO2_out = []
mols_carrier_gas_out = []
mols_CO2_in = []
cycle_error_log = []
P_walls_final = []

# jacobian = build_jacobian(column_grid["num_cells"])

# Running simulation! ======================================================================================================


def run_stage(
    left_values,
    right_values,
    column_direction,
    stage,
    t_span,
    initial_conditions,
    solver="BDF",
):
    t0 = time.time()

    def ODE_func(
        t,
        results_vector,
    ):
        return column.ODE_calculations(
            t,
            results_vector=results_vector,
            column_grid=column_grid,
            bed_properties=bed_properties,
            left_values=left_values,
            right_values=right_values,
            column_direction=column_direction,
            stage=stage,
        )

    output_matrix = solve_ivp(
        ODE_func, t_span, initial_conditions, method=solver, rtol=rtol, atol=atol_array
    )
    t1 = time.time()
    total_time = t1 - t0

    # Check the status of the integration
    if output_matrix.status != 0:
        print(f"WARNING: Integration failed for {stage} stage!")
        print(f"Status: {output_matrix.status}")
        print(f"Message: {output_matrix.message}")

        if output_matrix.status == -1:
            print("Integration step failed - returning None")
            print(P_final)
            return None, None, None, None, None, None, None, None, None, None, None

    P_result = output_matrix.y[0 : column_grid["num_cells"]] * bed_properties["P_ref"]
    T_result = (
        output_matrix.y[column_grid["num_cells"] : 2 * column_grid["num_cells"]]
        * bed_properties["T_ref"]
    )
    Tw_result = (
        output_matrix.y[2 * column_grid["num_cells"] : 3 * column_grid["num_cells"]]
        * bed_properties["T_ref"]
    )
    y1_result = output_matrix.y[
        3 * column_grid["num_cells"] : 4 * column_grid["num_cells"]
    ]
    y2_result = output_matrix.y[
        4 * column_grid["num_cells"] : 5 * column_grid["num_cells"]
    ]
    y3_result = output_matrix.y[
        5 * column_grid["num_cells"] : 6 * column_grid["num_cells"]
    ]
    n1_result = (
        output_matrix.y[6 * column_grid["num_cells"] : 7 * column_grid["num_cells"]]
        * bed_properties["n_ref"]
    )
    n2_result = (
        output_matrix.y[7 * column_grid["num_cells"] : 8 * column_grid["num_cells"]]
        * bed_properties["n_ref"]
    )
    F_result = output_matrix.y[
        8 * column_grid["num_cells"] : 8 * column_grid["num_cells"] + 8
    ]
    E_result = output_matrix.y[8 * column_grid["num_cells"] + 8 :]
    time_array = output_matrix.t

    print(f"Completed {stage} stage")
    print(
        "Mass balance error:",
        total_mass_balance_error(
            F_result,
            P_result,
            T_result,
            n1_result,
            n2_result,
            time_array,
            bed_properties,
            column_grid,
        ),
    )
    # print("CO2 mass balance error:", CO2_mass_balance_error(F_result, P_result, T_result, y1_result, n1_result, time_array, bed_properties, column_grid))
    # print("Energy balance error:", energy_balance_error(E_result, T_result, P_result, y1_result, y2_result, y3_result, n1_result, n2_result, Tw_result, time_array, bed_properties, column_grid))
    # print("Total simulation time of stage:", total_time, "seconds")
    print("Duration of stage:", time_array[-1], "seconds")

    # Calculate the exit column values
    (
        P_walls_result,
        T_walls_result,
        Tw_walls_result,
        y1_walls_result,
        y2_walls_result,
        y3_walls_result,
        v_walls_result,
    ) = column.final_wall_values(
        column_grid, bed_properties, left_values, right_values, output_matrix
    )

    # Adjust time array to account for previous stages
    if len(time_profile) == 0:
        time_offset = 0
    else:
        time_offset = time_profile[-1]

    print("Start time:", time_offset)
    adjusted_time_array = time_array + time_offset
    print("length of simulation", adjusted_time_array[-1])
    print("-------------------------------")

    # Extend the profiles instead of appending arrays
    time_profile.extend(adjusted_time_array)
    temperature_profile.extend(T_result[np.round(column_grid["num_cells"] // 2)])
    outlet_CO2_profile.extend(y1_walls_result[-1])
    pressure_profile_inlet.extend(P_walls_result[0])
    pressure_profile_outlet.extend(P_walls_result[-1])
    adsorbed_CO2_profile.extend(n1_result[np.round(column_grid["num_cells"] // 2)])
    wall_temperature_profile.extend(
        Tw_walls_result[np.round(column_grid["num_cells"] // 2)]
    )

    # Calculating KPIs - use different variable names to avoid conflict
    mols_CO2_out_st, mols_carrier_gas_out_st, mols_CO2_in_st = product_mass(
        F_result, time_array, bed_properties
    )

    # print("Stage CO2 mass out:", mols_CO2_out_st)
    # print("Stage carrier gas mass:", mols_carrier_gas_out_st)
    # print("Stage mass CO2 in:", mols_CO2_in_st)

    # Append the scalar values to the global lists
    mols_CO2_out.append(mols_CO2_out_st)
    mols_carrier_gas_out.append(mols_carrier_gas_out_st)
    mols_CO2_in.append(mols_CO2_in_st)

    # Extract final values as initial conditions
    P_final = P_result[:, -1]
    T_final = T_result[:, -1]
    Tw_final = Tw_result[:, -1]
    y1_final = y1_result[:, -1]
    y2_final = y2_result[:, -1]
    y3_final = y3_result[:, -1]
    n1_final = n1_result[:, -1]
    n2_final = n2_result[:, -1]
    F_final = np.zeros(8)
    E_final = np.zeros(3)
    P_walls_final = P_walls_result[:, -1]

    final_conditions = np.concatenate(
        [
            P_final / bed_properties["P_ref"],
            T_final / bed_properties["T_ref"],
            Tw_final / bed_properties["T_ref"],
            y1_final,
            y2_final,
            y3_final,
            n1_final / bed_properties["n_ref"],
            n2_final / bed_properties["n_ref"],
            F_final,
            E_final,
        ]
    )

    # create_plot(time_array, T_result, "Temperature evolution", "Temperature")
    # create_plot(time_array, P_result, "Pressure evolution", "Pressure")
    # create_plot(time_array, y1_result, "CO2 mole fraction evolution", "Mole fraction")
    # create_plot(time_array, n1_result, "CO2 adsorbed amount evolution", "Adsorbed amount")

    return (
        final_conditions,
        time_profile,
        temperature_profile,
        outlet_CO2_profile,
        pressure_profile_inlet,
        pressure_profile_outlet,
        adsorbed_CO2_profile,
        wall_temperature_profile,
        mols_carrier_gas_out,
        mols_CO2_out,
        mols_CO2_in,
        P_walls_final,
    )


def run_cycle(n_cycles):
    global \
        time_profile, \
        temperature_profile, \
        pressure_profile_inlet, \
        pressure_profile_outlet, \
        outlet_CO2_profile, \
        adsorbed_CO2_profile, \
        wall_temperature_profile, \
        mols_carrier_gas_out, \
        mols_CO2_out, \
        mols_CO2_in
    current_initial_conditions = initial_conditions
    all_cycle_errors = []
    final_conditions_cooling = None
    P_walls_final = (
        initial_conditions[0 : column_grid["num_cells"]] * bed_properties["P_ref"]
    )
    for cycle in range(n_cycles):
        print("========================================")
        print(f"Starting cycle {cycle + 1} of {n_cycles}")

        time_profile.clear()
        temperature_profile.clear()
        pressure_profile_inlet.clear()
        pressure_profile_outlet.clear()
        outlet_CO2_profile.clear()
        adsorbed_CO2_profile.clear()
        wall_temperature_profile.clear()
        mols_carrier_gas_out.clear()
        mols_CO2_out.clear()
        mols_CO2_in.clear()

        # Adsorption

        left_values, right_values, column_direction, stage = define_boundary_conditions(
            "adsorption", bed_properties, P_walls_final[0], P_walls_final[-1]
        )
        t_span = [0, 200]
        final_conditions_adsorption, _, _, _, _, _, _, _, _, _, _, P_walls_final = (
            run_stage(
                left_values,
                right_values,
                column_direction,
                stage,
                t_span,
                current_initial_conditions,
            )
        )

        # Blowdown
        (
            left_values_blowdown,
            right_values_blowdown,
            column_direction_blowdown,
            stage,
        ) = define_boundary_conditions(
            "blowdown", bed_properties, P_walls_final[0], P_walls_final[-1]
        )
        t_span_blowdown = [0, 50]
        final_conditions_blowdown, _, _, _, _, _, _, _, _, _, _, P_walls_final = (
            run_stage(
                left_values_blowdown,
                right_values_blowdown,
                column_direction_blowdown,
                stage,
                t_span_blowdown,
                final_conditions_adsorption,
            )
        )

        # Heating
        left_values_heating, right_values_heating, column_direction_heating, stage = (
            define_boundary_conditions(
                "heating", bed_properties, P_walls_final[0], P_walls_final[-1]
            )
        )
        final_conditions_blowdown[
            2 * column_grid["num_cells"] : 3 * column_grid["num_cells"]
        ] = 400 / bed_properties["T_ref"]
        t_span_heating = [0, 1000]
        final_conditions_heating, _, _, _, _, _, _, _, _, _, _, P_walls_final = (
            run_stage(
                left_values_heating,
                right_values_heating,
                column_direction_heating,
                stage,
                t_span_heating,
                final_conditions_blowdown,
            )
        )

        # Pressurisation
        (
            left_values_pressurisation,
            right_values_pressurisation,
            column_direction_pressurisation,
            stage,
        ) = define_boundary_conditions(
            "pressurisation", bed_properties, P_walls_final[0], P_walls_final[-1]
        )
        t_span_pressurisation = [0, 30]
        (
            final_conditions_pressurisation,
            _,
            _,
            _,
            _,
            _,
            _,
            _,
            _,
            _,
            _,
            P_walls_final_pressurisation,
        ) = run_stage(
            left_values_pressurisation,
            right_values_pressurisation,
            column_direction_pressurisation,
            stage,
            t_span_pressurisation,
            final_conditions_heating,
        )
        print(P_walls_final_pressurisation)

        # Cooling
        left_values_cooling, right_values_cooling, column_direction_cooling, stage = (
            define_boundary_conditions(
                "cooling",
                bed_properties,
                P_walls_final_pressurisation[0],
                P_walls_final_pressurisation[-1],
            )
        )
        print("Inlet pressure", left_values_cooling["left_pressure"](0))
        print("Outlet pressure", right_values_cooling["right_pressure_func"](0))
        t_span_cooling = [0, 500]
        final_conditions_cooling, _, _, _, _, _, _, _, _, _, _, P_walls_final = (
            run_stage(
                left_values_cooling,
                right_values_cooling,
                column_direction_cooling,
                stage,
                t_span_cooling,
                final_conditions_pressurisation,
                solver="BDF",
            )
        )
        """
                plt.figure(figsize=(6, 4))
                plt.plot(time_profile[-500:], pressure_profile_inlet[-500:], label='Inlet', linestyle=None, marker='x', markersize=3)
                plt.plot(time_profile[-500:], pressure_profile_outlet[-500:], label='Outlet', linestyle=None, marker='o', markersize=3)
                plt.title("Pressure profile after heating stage", fontsize=16, fontweight='bold')
                plt.xlabel('Time (s)', fontsize=12)
                plt.ylabel('Pressure (Pa)', fontsize=12)
                plt.legend(fontsize=11)
                plt.grid(True, alpha=0.3)
                plt.show()"""

        cycle_error_value = cycle_error(
            current_initial_conditions, final_conditions_cooling
        )
        all_cycle_errors.append(cycle_error_value)
        print(f"Completed cycle {cycle + 1} of {n_cycles}")
        print(".........................................")
        print("Cycle error at end of cycle:", cycle_error_value)
        current_initial_conditions = final_conditions_cooling

        # KPIs
        cycle_purity = np.sum(mols_CO2_out[2]) / (
            np.sum(mols_CO2_out[2]) + np.sum(mols_carrier_gas_out[2])
        )
        print(f"Cycle {cycle + 1} Purity: {cycle_purity:.6f}")
        CO2_prod_rate = np.sum(mols_CO2_out[1:2]) / time_profile[-1] * 3600 / 1000
        print(f"Cycle {cycle + 1} CO2 Production Rate: {CO2_prod_rate:.6f}")
        recovery_rate = np.sum(mols_CO2_out[2]) / np.sum(mols_CO2_in[:])
        print(f"Cycle {cycle + 1} Recovery Rate: {recovery_rate:.6f}")
        productivity = (
            mols_CO2_out[2]
            / bed_properties["sorbent_volume"]
            / (time_profile[-1] / 3600)
        )
        bed_size_factor = (
            bed_properties["sorbent_mass"]
            / mols_CO2_out[2]
            * bed_properties["MW_1"]
            * (time_profile[-1])
            * 3600
            * 24
        )

        # Convergence check
        if len(all_cycle_errors) >= 5:
            if all(error < 1e-9 for error in all_cycle_errors[-5:]):
                print(f"Converged after {cycle + 1} cycles!")
                break
    else:
        print("Maximum cycles reached without convergence")

    # Return profiles and errors for plotting
    return (
        temperature_profile,
        outlet_CO2_profile,
        time_profile,
        pressure_profile_inlet,
        pressure_profile_outlet,
        adsorbed_CO2_profile,
        wall_temperature_profile,
        all_cycle_errors,
    )

    return (
        final_conditions_cooling,
        temperature_profile,
        outlet_CO2_profile,
        time_profile,
        pressure_profile,
        adsorbed_CO2_profile,
        wall_temperature_profile,
        cycle_purity,
        CO2_prod_rate,
        recovery_rate,
        cycle_error_log,
    )


def main():
    bed_properties, column_grid, initial_conditions, rtol, atol_array = (
        create_fixed_properties()
    )
    n_cycles = 10
    (
        temperature_profile,
        outlet_CO2_profile,
        time_profile,
        pressure_profile_inlet,
        pressure_profile_outlet,
        adsorbed_CO2_profile,
        wall_temperature_profile,
        all_cycle_errors,
    ) = run_cycle(n_cycles)

    plots = [
        (
            time_profile,
            temperature_profile,
            "Temperature at column midpoint (Final Cycle)",
            "Temperature (K)",
        ),
        (
            time_profile,
            pressure_profile_inlet,
            "Pressure at column inlet (Final Cycle)",
            "Pressure (Pa)",
        ),
        (
            time_profile,
            pressure_profile_outlet,
            "Pressure at column outlet (Final Cycle)",
            "Pressure (Pa)",
        ),
        (
            time_profile,
            outlet_CO2_profile,
            "Outlet CO2 concentration (Final Cycle)",
            "Mole Fraction",
        ),
        (
            time_profile,
            adsorbed_CO2_profile,
            "Adsorbed CO2 at column midpoint (Final Cycle)",
            "Concentration (mol/m³)",
        ),
        (
            time_profile,
            wall_temperature_profile,
            "Wall Temperature at column midpoint (Final Cycle)",
            "Temperature (K)",
        ),
    ]

    create_multi_plot(plots, ncols=3)
    create_quick_plot(
        np.arange(1, len(all_cycle_errors) + 1),
        np.log10(all_cycle_errors),
        "Cycle error",
        "Cycle error",
    )


if __name__ == "__main__":
    main()
=======
import numpy as np
from scipy.integrate import solve_ivp
from additional_functions_multistage import (
    create_non_uniform_grid,
    total_mass_balance_error,
    create_multi_plot,
    create_quick_plot,
    cycle_error,
    plot_all_profiles,
)
import time
import tvsa_adsorption_column_multistage as column

from kpi_calculations import (
    calculate_stage_kpis,
    calculate_cycle_kpis,
    print_stage_kpis,
    print_cycle_kpis,
)
from config_JY import create_fixed_properties, adsorption_isotherm_1, adsorption_isotherm_2
"""
Multi-stage adsorption column simulation for CO2 capture.

This script simulates a Temperature/Vacuum Swing Adsorption (TVSA) process
for CO2 separation from a gas mixture containing CO2, H2O, N2, and O2.

This is a version which uses the same sorbent and cycle properties as that in Stampi-Bombelli, 2020.

The simulation includes five stages:
1. Adsorption - CO2 capture at ambient conditions
2. Blowdown - Pressure reduction
3. Heating - Temperature increase for desorption
4. Pressurisation - Pressure restoration
5. Cooling - Temperature restoration to complete the cycle

Components: (1) CO2, (2) H2O, (3) N2, (4) O2
"""
# ============================================================================
# BOUNDARY CONDITIONS FOR EACH STAGE
# ============================================================================


def define_stage_conditions(stage, bed_properties, pressure_left, pressure_right):
    """
    Define inlet/outlet boundary conditions for each process stage.

    Args:
        stage (str): Process stage name
        bed_properties (dict): Bed properties dictionary
        pressure_left (float): Left boundary pressure [Pa]
        pressure_right (float): Right boundary pressure [Pa]

    Returns:
        tuple: (left_values, right_values, column_direction, stage)
    """

    # Rest of the function remains the same...
    # Define flow direction and boundary types for each stage
    
    stage_config = bed_properties["stage_config"]
    config = stage_config[stage]
    column_direction = config["direction"]

    # Feed composition (CO2 capture from air-like mixture)
    def get_left_composition():
        if stage == "adsorption" or stage == "pressurisation":
            left_composition = bed_properties["feed_composition"]
        elif stage == "steam_desorption":
            left_composition = bed_properties["steam_composition"]
        else:
            left_composition = {"y1": None, "y2": None, "y3": None}
        return left_composition

    # Left boundary conditions
    def get_left_velocity():
        if stage in ["adsorption", "pressurisation"]:
            left_velocity = bed_properties["feed_velocity"]
        elif stage == "steam_desorption":
            left_velocity = bed_properties["steam_velocity"]
        else: 
            left_velocity = None
        return left_velocity

    def get_left_vol_flow():
        if stage in ["adsorption", "pressurisation"]:
            return (
                get_left_velocity()
                * bed_properties["column_area"]
                * bed_properties["bed_voidage"]
            )
        elif stage == "steam_desorption":
            return (
                get_left_velocity()
                * bed_properties["column_area"]
                * bed_properties["bed_voidage"]
            )
        else:
            return None

    def get_left_mass_flow():
        if stage in ["adsorption", "pressurisation"]:
            return (
                get_left_velocity()
                * bed_properties["column_area"]
                * bed_properties["bed_voidage"]
                * 1.13
            )
        elif stage == "steam_desorption":
            return (
                get_left_velocity()
                * bed_properties["column_area"]
                * bed_properties["bed_voidage"]
                * 0.6
            )
        else:
            return None

    def get_left_temperature():
        if stage in ["adsorption", "pressurisation"]:
            left_temperature = bed_properties["feed_temperature"]
        elif stage == "steam_desorption":
            left_temperature = bed_properties["steam_temperature"]
        else:
            left_temperature = None
        return left_temperature

    left_values = {
        "stage": stage,
        "left_type": config["left"],
        "velocity": get_left_velocity(),
        "left_volume_flow": get_left_vol_flow(),
        "left_mass_flow": get_left_mass_flow(),
        "left_temperature": get_left_temperature(),
        "y1_left_value": get_left_composition()["y1"],
        "y2_left_value": get_left_composition()["y2"],
        "y3_left_value": get_left_composition()["y3"],
    }

    # Right boundary conditions

    right_values = {
        "stage": stage,
        "right_type": config["right"],
        "right_temperature": None,
        "y1_right_value": None,
        "y2_right_value": None,
        "y3_right_value": None,
    }
    
    return left_values, right_values, column_direction, stage


# ============================================================================
# SIMULATION EXECUTION
# ============================================================================


def run_stage(
    left_values,
    right_values,
    column_direction,
    stage,
    t_span,
    initial_conditions,
    cycle_properties,
    solver="BDF",
):
    """
    Run simulation for a single process stage.

    Args:
        left_values (dict): Left boundary conditions
        right_values (dict): Right boundary conditions
        column_direction (str): Flow direction
        stage (str): Process stage name
        t_span (list): Time span [start, end]
        initial_conditions (array): Initial state vector
        solver (str): ODE solver method

    Returns:
        tuple: Final conditions and simulation results
    """

    # P_initial = initial_conditions[0:column_grid["num_cells"]] * bed_properties["P_ref"]
    print(f"Running {stage} stage...")

    bed_properties = cycle_properties["bed_properties"]
    column_grid = cycle_properties["column_grid"]
    rtol = cycle_properties["rtol"]
    atol_array = cycle_properties["atol"]

    # Pressure at start of stage to
    P_initial = initial_conditions[0] * bed_properties["P_ref"]

    # Define ODE function
    def ODE_func(t, results_vector):
        return column.ODE_calculations(
            t,
            results_vector=results_vector,
            column_grid=column_grid,
            bed_properties=bed_properties,
            left_values=left_values,
            right_values=right_values,
            column_direction=column_direction,
            stage=stage,
            P_initial=P_initial,
        )

    # Solve the ODE system
    if stage in ["blowdown", "heating"]:
        max_step = 0.1  # maximum time step in seconds
        first_step = 1e-6  # initial time step in seconds
    elif stage == "blowdown":
        max_step = 5.0
        first_step = 1e-6
    elif stage == "adsorption":
        max_step = 10
        first_step = 1e-6
    else:
        max_step = np.inf
        first_step = None

    t0 = time.time()
    output_matrix = solve_ivp(
        ODE_func,
        t_span,
        initial_conditions,
        method=solver,
        rtol=rtol,
        atol=atol_array,
        max_step=max_step,
        first_step=first_step,
    )
    simulation_time = time.time() - t0

    # Check integration status
    if output_matrix.status != 0:
        print(f"WARNING: Integration failed for {stage} stage!")
        print(f"Status: {output_matrix.status}, Message: {output_matrix.message}")
        if output_matrix.status == -1:
            return None, None, None, None, None, None, None, None, None, None, None

    # Extract results and convert back to physical units
    num_cells = column_grid["num_cells"]
    P_result = output_matrix.y[0:num_cells] * bed_properties["P_ref"]
    T_result = output_matrix.y[num_cells : 2 * num_cells] * bed_properties["T_ref"]
    Tw_result = output_matrix.y[2 * num_cells : 3 * num_cells] * bed_properties["T_ref"]
    y1_result = output_matrix.y[3 * num_cells : 4 * num_cells]
    y2_result = output_matrix.y[4 * num_cells : 5 * num_cells]
    y3_result = output_matrix.y[5 * num_cells : 6 * num_cells]
    n1_result = output_matrix.y[6 * num_cells : 7 * num_cells] * bed_properties["n_ref"]
    n2_result = output_matrix.y[7 * num_cells : 8 * num_cells] * bed_properties["n_ref"]
    F_result = output_matrix.y[8 * num_cells : 8 * num_cells + 8]
    E_result = output_matrix.y[8 * num_cells + 8 :]
    time_array = output_matrix.t

    # Calculate mass balance error for validation
    mass_balance_error = total_mass_balance_error(
        F_result,
        P_result,
        T_result,
        n1_result,
        n2_result,
        time_array,
        bed_properties,
        column_grid,
    )

    print(f"Completed {stage} stage")
    print(f"Mass balance error: {mass_balance_error}")
    print(f"Simulation time: {simulation_time:.2f} seconds")
    print(f"Stage duration: {time_array[-1]:.2f} seconds")
    print("-------------------------------")

    # Calculate wall values for boundary conditions
    (
        P_walls_result,
        T_walls_result,
        Tw_walls_result,
        y1_walls_result,
        y2_walls_result,
        y3_walls_result,
        v_walls_result,
    ) = column.final_wall_values(
        column_grid, bed_properties, left_values, right_values, output_matrix
    )

    # Extract final conditions for next stage
    P_final = P_result[:, -1]
    T_final = T_result[:, -1]
    Tw_final = Tw_result[:, -1]
    y1_final = y1_result[:, -1]
    y2_final = y2_result[:, -1]
    y3_final = y3_result[:, -1]
    n1_final = n1_result[:, -1]
    n2_final = n2_result[:, -1]
    F_final = np.zeros(8)  # F_result[:, -1]
    E_final = np.zeros(7)  # E_result[:, -1]
    P_walls_final = P_walls_result[:, -1]

    # Prepare final conditions (scaled for next stage)
    final_conditions = np.concatenate(
        [
            P_final / bed_properties["P_ref"],
            T_final / bed_properties["T_ref"],
            Tw_final / bed_properties["T_ref"],
            y1_final,
            y2_final,
            y3_final,
            n1_final / bed_properties["n_ref"],
            n2_final / bed_properties["n_ref"],
            F_final,
            E_final,
        ]
    )

    # Calculate performance metrics
    # Package profile data
    profile_data = {
        "time_array": time_array,
        "P_result": P_result,
        "T_result": T_result,
        "Tw_result": Tw_result,
        "y1_result": y1_result,
        "y2_result": y2_result,
        "y3_result": y3_result,
        "n1_result": n1_result,
        "n2_result": n2_result,
        "P_walls_result": P_walls_result,
    }

    # Return simulation results
    return (
        final_conditions,
        P_walls_final,
        F_result,
        E_result,
        time_array,
        simulation_time,
        profile_data,
    )


def run_cycle(n_cycles):
    """
    Run complete TVSA cycles until convergence.

    Args:
        n_cycles (int): Maximum number of cycles to run

    Returns:
        tuple: Simulation profiles and cycle errors
    """
    cycle_properties = {
        "bed_properties": bed_properties,
        "column_grid": column_grid,
        "rtol": rtol,
        "atol": atol_array,
    }
    current_initial_conditions = initial_conditions
    all_cycle_errors = []

    # Initialize profile storage
    profiles = {
        "time": [],
        "temperature": [],
        "pressure_inlet": [],
        "pressure_outlet": [],
        "outlet_CO2": [],
        "adsorbed_CO2": [],
        "outlet_H2O": [],
        "adsorbed_H2O": [],
        "wall_temperature": [],
        "outlet_N2": [],
        "outlet_O2": [],
    }
    # Initialize profile storage
    all_cycle_kpis = []  # Store KPIs for all cycles

    P_walls_final = (
        initial_conditions[0 : column_grid["num_cells"]] * bed_properties["P_ref"]
    )

    for cycle in range(n_cycles):
        print("\n========================================")
        print(f"Starting cycle {cycle + 1} of {n_cycles}")

        # Reset profiles for each cycle
        cycle_profiles = {key: [] for key in profiles.keys()}
        time_offset = 0

        # Reset E_result at the start of each cycle
        # Dictionary to store stage KPIs
        stage_kpis_dict = {}
        # Define stage sequence and durations
        
        stage_config = bed_properties["stage_config"]
        stages = [(stage, [0, bed_properties[f"{stage}_time"]]) for stage in stage_config.keys() if f"{stage}_time" in bed_properties]

        stage_conditions = current_initial_conditions
        cycle_time = np.sum([t[1] - t[0] for _, t in stages])

        stage_conditions = current_initial_conditions

        for stage_name, t_span in stages:
            # Special handling for temperature changes
            if stage_name in ["heating", "desorption"]:
                stage_conditions[
                    2 * column_grid["num_cells"] : 3 * column_grid["num_cells"]
                ] = bed_properties["desorption_temperature"] / bed_properties["T_ref"]
            elif stage_name == "steam_desorption":
                stage_conditions[
                    2 * column_grid["num_cells"] : 3 * column_grid["num_cells"]
                ] = bed_properties["desorption_temperature"] / bed_properties["T_ref"]
            elif stage_name in ["cooling", "pressurisation", "adsorption", "blowdown"]:
                stage_conditions[
                    2 * column_grid["num_cells"] : 3 * column_grid["num_cells"]
                ] = bed_properties["ambient_temperature"] / bed_properties["T_ref"]

            E_result = np.zeros((7,))
            F_result = np.zeros((8,))
            simulation_time = np.zeros(
                6,
            )
            # Define boundary conditions
            left_vals, right_vals, col_dir, stage = define_stage_conditions(
                stage_name, bed_properties, P_walls_final[0], P_walls_final[-1]
            )

            # Run stage simulation
            stage_results = run_stage(
                left_vals,
                right_vals,
                col_dir,
                stage_name,
                t_span,
                stage_conditions,
                cycle_properties,
            )

            if stage_results[0] is None:  # Check for simulation failure
                print(f"Simulation failed at {stage_name} stage")
                return None

            # Unpack results - NOW INCLUDES profile_data
            (
                stage_conditions,
                P_walls_final,
                F_result,
                E_result,
                time_array,
                simulation_time,
                profile_data,
            ) = stage_results

            # CALCULATE STAGE KPIs
            stage_kpis_dict[stage_name] = calculate_stage_kpis(
                stage_name,
                F_result,
                time_array,
                E_result,
                simulation_time,
                bed_properties,
            )
            # Print stage KPIs
            print_stage_kpis(stage_kpis_dict[stage_name])

            # STORE PROFILES (with time offset)
            adjusted_time = time_array + time_offset
            midpoint = column_grid["num_cells"] // 2
            cycle_profiles["time"].extend(adjusted_time)
            cycle_profiles["temperature"].extend(profile_data["T_result"][-1, :])
            cycle_profiles["pressure_inlet"].extend(
                profile_data["P_walls_result"][0, :]
            )
            cycle_profiles["pressure_outlet"].extend(
                profile_data["P_walls_result"][-1, :]
            )
            cycle_profiles["outlet_CO2"].extend(profile_data["y1_result"][-1, :])
            cycle_profiles["adsorbed_CO2"].extend(profile_data["n1_result"][-1, :])
            cycle_profiles["wall_temperature"].extend(profile_data["Tw_result"][-1, :])
            cycle_profiles["adsorbed_H2O"].extend(profile_data["n2_result"][-1, :])
            cycle_profiles["outlet_H2O"].extend(profile_data["y2_result"][-1, :])
            cycle_profiles["outlet_N2"].extend(profile_data["y3_result"][-1, :])
            cycle_profiles["outlet_O2"].extend(
                1
                - profile_data["y1_result"][-1, :]
                - profile_data["y2_result"][-1, :]
                - profile_data["y3_result"][-1, :]
            )
            # Update time offset
            time_offset = adjusted_time[-1]

        # CALCULATE CYCLE KPIs
        cycle_error_value = cycle_error(current_initial_conditions, stage_conditions)
        all_cycle_errors.append(cycle_error_value)

        cycle_kpis = calculate_cycle_kpis(
            cycle + 1, stage_kpis_dict, bed_properties, cycle_error_value
        )
        all_cycle_kpis.append(cycle_kpis)

        # Print comprehensive cycle summary
        print_cycle_kpis(cycle_kpis)

        # Update initial conditions for next cycle
        current_initial_conditions = stage_conditions

        # Store final cycle profiles
        if cycle == n_cycles - 1:  # Last cycle
            for key in profiles:
                profiles[key] = cycle_profiles[key]

        # Check convergence
        if len(all_cycle_errors) >= 5:
            if all(error < 1e-9 for error in all_cycle_errors[-5:]):
                print(f"\n{'=' * 60}")
                print(f"CONVERGED after {cycle + 1} cycles!")
                print(f"{'=' * 60}\n")
                # Store profiles from converged cycle
                for key in profiles:
                    profiles[key] = cycle_profiles[key]
                break
    else:
        print(f"\nMaximum cycles ({n_cycles}) reached without convergence")

    return profiles, all_cycle_kpis, all_cycle_errors


# ============================================================================
# MAIN EXECUTION
# ============================================================================


def main():
    """Main execution function."""
    global bed_properties, column_grid, initial_conditions, rtol, atol_array

    # Initialize system properties
    bed_properties, column_grid, initial_conditions, rtol, atol_array = (
        create_fixed_properties()
    )

    # Run simulation
    print("Starting TVSA simulation...")
    n_cycles = 10

    simulation_results = run_cycle(n_cycles)

    if simulation_results is None:
        print("Simulation failed!")
        return -1

    # Unpack results
    profiles, all_cycle_kpis, all_cycle_errors = simulation_results

    stages = [
        ("adsorption", [0, bed_properties["adsorption_time"]]),
        ("blowdown", [0, bed_properties["blowdown_time"]]),
        ("heating", [0, bed_properties["heating_time"]]),
        ("steam_desorption", [0, bed_properties["desorption_time"]]),
        ("pressurisation", [0, bed_properties["pressurisation_time"]]),
    ]
    stage_change_times = np.cumsum([t[1] for _, t in stages])
    stage_names = [name for name, _ in stages]

    # Create visualization
    create_multi_plot(profiles, bed_properties)
    create_quick_plot(
        np.arange(1, len(all_cycle_errors) + 1),
        np.log10(all_cycle_errors),
        "Cycle Convergence",
        "Log₁₀(Cycle Error)",
    )
    plot_all_profiles(
        np.array(profiles["time"]),
        profiles,
        stage_change_times,
        stage_names,
        bed_properties,
    )
    print("\nSimulation completed successfully!")

    def save_profile_data(profiles, output_dir="profiles"):
        import os

        os.makedirs(output_dir, exist_ok=True)
        for key, arr in profiles.items():
            filename = f"{output_dir}/{key}.csv"
            np.savetxt(filename, np.array(arr), delimiter=",")

    # save_profile_data(profiles, output_dir="profiles_modifiedtoth_15102025")


if __name__ == "__main__":
    main()
>>>>>>> 3b2bca34
<|MERGE_RESOLUTION|>--- conflicted
+++ resolved
@@ -1,1497 +1,596 @@
-<<<<<<< HEAD
-import numpy as np
-from scipy.integrate import solve_ivp
-from additional_functions_multistage import (
-    create_non_uniform_grid,
-    adsorption_isotherm_1,
-    adsorption_isotherm_2,
-    total_mass_balance_error,
-    create_quick_plot,
-    product_mass,
-    create_multi_plot,
-    cycle_error,
-)
-import time
-import tvsa_adsorption_column_multistage as column
-
-"""This script sets up the initial conditions and parameters for an adsorption column model simulation.
-It defines the column grid, bed properties, inlet and outlet conditions, and initializes the state variables for the simulation.
-The components are (1) CO2, (2) H2O, (3) N2 and (4) O2."""
-
-
-# Define fixed bed properties
-def create_fixed_properties():
-    bed_properties = {
-        # Column dimensions and properties
-        "bed_length": 0.286,  # Example value for bed length in meters
-        "inner_bed_radius": 0.00945,
-        "outer_bed_radius": 0.0127,  # Example value for bed diameter in meters
-        "bed_voidage": 0.456,  # Example value for bed voidage
-        "total_voidage": 0.456 + (1 - 0.456) * 0.59,  # Example value for total voidage
-        "bed_density": 435,  # Example value for bed density in kg/m^3
-        "column_area": 0.00945**2 * np.pi,  # Cross-sectional area of the column
-        "sorbent_density": 900,  # kg/m3, 55.4 (Haghpanagh et al. 2013)
-        "ambient_temperature": 293.15,  # Example value for ambient temperature in Kelvin
-        # Properties and constants
-        "particle_voidage": 0.59,  # Example value for particle voidage
-        "tortuosity": 3,  # Example value for tortuosity
-        "molecular_diffusivity": 0.605e-5,  # Example value for molecular diffusivity in m²/s
-        "particle_diameter": 2e-3,  # Example value for particle diameter in meters
-        "wall_density": 2700,  # Example value for wall density in kg/m^3 (Haghpanagh et al. 2013)
-        "R": 8.314,  # Universal gas constant in J/(mol*K)
-        "sorbent_mass": 0.286
-        * 0.00945**2
-        * np.pi
-        * 435,  # Example value for sorbent mass in kg
-        "sorbent_volume": 0.286
-        * 0.00945**2
-        * np.pi
-        * (1 - 0.456),  # Example value for sorbent volume in m3
-        "sorbent_heat_capacity": 1040,  # J /kg/K, # Example value for solid heat capacity
-        "wall_heat_capacity": 902,  # J /kg/K, # Example value for wall heat capacity (Haghpanagh et al. 2013)
-        "heat_capacity_1": 840
-        * 44.01
-        / 1000,  # J / kgK / (kg/mol) J/mol K * kg/m3 Example value for adsorbed phase heat capacity of component 1 (CO2)
-        "heat_capacity_2": 30,  # Example value for adsorbed phase heat capacity of component 2 (H2O)
-        "mass_transfer_1": 0.0002,  # Example value for mass transfer coefficient of component 1 (CO2) in s-1
-        "mass_transfer_2": 0.002,  # Example value for mass transfer coefficient of component 2 (H2O) in s-1
-        "K_z": 0.1,  # Example value for axial dispersion coefficient in m²/s
-        "h_bed": 50,  # 140,  # Example value for bed heat transfer coefficient in W/m²·K
-        "h_wall": 7,  # 20,  # Example value for wall heat transfer coefficient in W
-        "MW_1": 44.01,  # Molecular weight of component 1 (CO2) in g/mol
-        "MW_2": 18.02,  # Molecular weight of component 2 (H2O) in g/mol
-        "MW_3": 28.02,  # Molecular weight of component 3 (N2) in g/mol
-        "MW_4": 32.00,  # Molecular weight of component 4 (O2) in g/mol
-        "mu": 1.78e-5,  # Example value for feed viscosity in Pa.s
-        "isotherm_type_1": "Dual_site Langmuir",
-        "isotherm_type_2": "None",  # Example value for isotherm type for component 2 (H2O)
-        # Reference values for scaling
-        "P_ref": 101325,  # Reference pressure in Pa
-        "T_ref": 298.15,  # Reference temperature in K
-        "n_ref": 3000,  # Reference adsorbed amount in mol/m^3
-        "t_tot": 100,
-    }
-    column_grid = create_non_uniform_grid(bed_properties)
-
-    # Initial values for the column
-    P = np.ones(column_grid["num_cells"]) * 101325  # Example pressure vector in Pa
-    T = np.ones(column_grid["num_cells"]) * 292  # Example temperature vector in K
-    Tw = np.ones(column_grid["num_cells"]) * 292  # Example wall temperature vector in K
-    y1 = (
-        np.ones(column_grid["num_cells"]) * 0.02
-    )  # Example mole fraction of component 1
-    y2 = (
-        np.ones(column_grid["num_cells"]) * 1e-6
-    )  # Example mole fraction of component 2
-    y3 = (
-        np.ones(column_grid["num_cells"]) * 0.95
-    )  # Example mole fraction of component 3
-    n1 = adsorption_isotherm_1(
-        P,
-        T,
-        y1,
-        y2,
-        y3,
-        1e-6,
-        bed_properties=bed_properties,
-        isotherm_type_1=bed_properties["isotherm_type_1"],
-    )[0]  # Example concentration vector for component 1 in mol/m^3
-    n2 = adsorption_isotherm_2(
-        P,
-        T,
-        y2,
-        bed_properties=bed_properties,
-        isotherm_type=bed_properties["isotherm_type_2"],
-    )[0]  # Example concentration vector for component 2 in mol/m^3
-    F = np.zeros(8)
-    E = np.zeros(3)  # Additional variables (e.g., flow rates, mass balances)
-    initial_conditions = np.concatenate(
-        [
-            P / bed_properties["P_ref"],
-            T / bed_properties["T_ref"],
-            Tw / bed_properties["T_ref"],
-            y1,
-            y2,
-            y3,
-            n1 / bed_properties["n_ref"],
-            n2 / bed_properties["n_ref"],
-            F,
-            E,
-        ]
-    )
-
-    # Tolerances
-    rtol = 1e-4
-    atol_P = 1e-4 * np.ones(len(P))
-    atol_T = 1e-4 * np.ones(len(T))
-    atol_Tw = 1e-4 * np.ones(len(Tw))
-    atol_y1 = 1e-8 * np.ones(len(y1))
-    atol_y2 = 1e-8 * np.ones(len(y2))
-    atol_y3 = 1e-8 * np.ones(len(y3))
-    atol_n1 = 1e-3 * np.ones(len(n1))
-    atol_n2 = 1e-3 * np.ones(len(n2))
-    atol_F = 1e-4 * np.ones(len(F))
-    atol_E = 1e-4 * np.ones(len(E))
-    atol_array = np.concatenate(
-        [
-            atol_P,
-            atol_T,
-            atol_Tw,
-            atol_y1,
-            atol_y2,
-            atol_y3,
-            atol_n1,
-            atol_n2,
-            atol_F,
-            atol_E,
-        ]
-    )
-
-    return bed_properties, column_grid, initial_conditions, rtol, atol_array
-
-
-# Define pressure ramp function for blowdown stage
-def pressure_ramp(t, stage, pressure_previous_stage):
-    """
-    Ramps pressure down from 101325 Pa to 40000 Pa over the specified duration.
-
-    Parameters:
-    t (float): Current time in seconds
-    stage (str): Stage name ("blowdown" or "cooling")
-    ramp_duration (float): Duration of pressure ramp in seconds (default: 2.0)
-
-    Returns:
-    float: Pressure in Pa
-    """
-    if stage == "adsorption":
-        initial_pressure = pressure_previous_stage
-        final_pressure = 101325
-        tau = 1 - 1 / np.e
-        pressure = (
-            final_pressure  # + (initial_pressure - final_pressure) * np.exp(-t / tau)
-        )
-
-    elif stage == "blowdown":
-        initial_pressure = pressure_previous_stage  # Pa
-        final_pressure = 40000  # Pa
-        tau = 1 - 1 / np.e
-        pressure = final_pressure + (initial_pressure - final_pressure) * np.exp(
-            -t / tau
-        )
-
-    elif stage == "heating":
-        initial_pressure = pressure_previous_stage  # Pa
-        final_pressure = 40000  # Pa
-        tau = 1 - 1 / np.e
-        pressure = final_pressure + (initial_pressure - final_pressure) * np.exp(
-            -t / tau
-        )
-
-    elif stage == "pressurisation":
-        initial_pressure = pressure_previous_stage  # Pa
-        final_pressure = 103000  # Pa
-        tau = 0.2  # 1 - 1/np.e
-        pressure = final_pressure - (final_pressure - initial_pressure) * np.exp(
-            -t / tau
-        )
-
-    elif stage == "cooling":
-        initial_pressure = pressure_previous_stage  # Pa
-        final_pressure = 101325  # 101325     # Pa
-        # Use much longer ramp duration for cooling to avoid steep gradients
-        tau = 0.2  # 1 - 1/np.e # Example longer time constant
-        pressure = (
-            final_pressure  # - (final_pressure - initial_pressure) * np.exp(-t / tau)
-        )
-
-    return pressure
-
-
-# Define bed inlet values (subject to variation)
-def define_boundary_conditions(stage, bed_properties, pressure_left, pressure_right):
-    if stage == "adsorption":
-        left_type = "mass_flow"
-        right_type = "pressure"
-        column_direction = "forwards"
-    elif stage == "blowdown":
-        left_type = "closed"
-        right_type = "pressure"
-        column_direction = "forwards"
-    elif stage == "heating":
-        left_type = "closed"
-        right_type = "pressure"
-        column_direction = "forwards"
-    elif stage == "pressurisation":
-        left_type = "pressure"
-        right_type = "closed"
-        column_direction = "forwards"
-    elif stage == "cooling":
-        left_type = "mass_flow"
-        right_type = "pressure"
-        column_direction = "forwards"
-
-    def left_velocity():
-        if stage == "adsorption":
-            velocity = (
-                100
-                / 60
-                / 1e6
-                / bed_properties["column_area"]
-                / bed_properties["bed_voidage"]
-            )
-            return velocity
-        elif stage == "blowdown":
-            velocity = 0
-            return velocity
-        elif stage == "heating":
-            velocity = 0
-            return velocity
-        elif stage == "pressurisation":
-            if left_type == "mass_flow":
-                velocity = (
-                    100
-                    / 60
-                    / 1e6
-                    / bed_properties["column_area"]
-                    / bed_properties["bed_voidage"]
-                )
-            elif left_type == "pressure":
-                velocity = None
-            return velocity
-        elif stage == "cooling":
-            velocity = (
-                100
-                / 60
-                / 1e6
-                / bed_properties["column_area"]
-                / bed_properties["bed_voidage"]
-            )
-            return velocity
-
-    def left_pressure():
-        if stage == "adsorption":
-            # Return a constant pressure function
-            def pressure_func(t):
-                return None
-
-            return pressure_func
-        elif stage == "blowdown":
-            # Return the pressure ramp function for blowdown
-            def pressure_func(t):
-                return None
-
-            return pressure_func
-        elif stage == "heating":
-            # Return a constant pressure function
-            def pressure_func(t):
-                return None
-
-            return pressure_func
-        elif stage == "pressurisation":
-            # Return a constant pressure function
-            def pressure_func(t):
-                return pressure_ramp(t, "pressurisation", pressure_left)
-
-            return pressure_func
-        elif stage == "cooling":
-            # Return the pressure ramp function for cooling
-            def pressure_func(t):
-                return None
-
-            return pressure_func
-
-    def left_temperature():
-        temperature = 293.15
-        return temperature
-
-    def left_gas_composition():
-        y1 = 0.15
-        y2 = 1e-6
-        y3 = 0.84
-        return y1, y2, y3
-
-    left_values = {
-        "left_type": left_type,
-        "velocity": left_velocity(),  # Example value for interstitial velocity in m/s
-        "left_volume_flow": 1.6667e-6,  # cm³/min to m³/s
-        "left_mass_flow": (
-            0.01 * float(bed_properties["column_area"]) * 1.13
-        ),  # Example value for feed mass flow in kg/s
-        "left_temperature": left_temperature(),  # Example value for feed temperature in Kelvin
-        "left_pressure": left_pressure(),  # Example value for feed pressure in Pa
-        "y1_left_value": left_gas_composition()[
-            0
-        ],  # Example value for feed mole fraction
-        "y2_left_value": left_gas_composition()[
-            1
-        ],  # Example value for feed mole fraction
-        "y3_left_value": left_gas_composition()[
-            2
-        ],  # Example value for feed mole fraction
-    }
-
-    def right_pressure():
-        if stage == "adsorption":
-            # Return a constant pressure function
-            def pressure_func(t):
-                return pressure_ramp(t, "adsorption", pressure_right)
-
-            return pressure_func
-        elif stage == "blowdown":
-            # Return the pressure ramp function for blowdown
-            def pressure_func(t):
-                return pressure_ramp(t, "blowdown", pressure_right)
-
-            return pressure_func
-        elif stage == "heating":
-            # Return a constant pressure function
-            def pressure_func(t):
-                return pressure_ramp(t, "heating", pressure_right)
-
-            return pressure_func
-        elif stage == "pressurisation":
-            # Return a constant pressure function
-            def pressure_func(t):
-                return None
-
-            return pressure_func
-        elif stage == "cooling":
-            # Return the pressure ramp function for cooling
-            def pressure_func(t):
-                return pressure_ramp(t, "cooling", pressure_right)
-
-            return pressure_func
-
-    def right_temperature():
-        temperature = 293.15
-        return temperature
-
-    def right_gas_composition():
-        y1 = 0.9999
-        y2 = 1e-6
-        y3 = 1e-6
-        return y1, y2, y3
-
-    right_values = {
-        "right_type": right_type,
-        "right_pressure_func": right_pressure(),  # Function to calculate pressure as function of time
-        "right_temperature": right_temperature(),  # Example value for outlet temperature in Kelvin
-        "y1_right_value": right_gas_composition()[
-            0
-        ],  # Example value for feed mole fraction
-        "y2_right_value": right_gas_composition()[
-            1
-        ],  # Example value for feed mole fraction
-        "y3_right_value": right_gas_composition()[
-            2
-        ],  # Example value for feed mole fraction
-    }
-
-    return left_values, right_values, column_direction, stage
-
-
-bed_properties, column_grid, initial_conditions, rtol, atol_array = (
-    create_fixed_properties()
-)
-time_profile = []
-temperature_profile = []
-pressure_profile_inlet = []
-pressure_profile_outlet = []
-outlet_CO2_profile = []
-adsorbed_CO2_profile = []
-wall_temperature_profile = []
-purity = []
-recovery = []
-mols_CO2_out = []
-mols_carrier_gas_out = []
-mols_CO2_in = []
-cycle_error_log = []
-P_walls_final = []
-
-# jacobian = build_jacobian(column_grid["num_cells"])
-
-# Running simulation! ======================================================================================================
-
-
-def run_stage(
-    left_values,
-    right_values,
-    column_direction,
-    stage,
-    t_span,
-    initial_conditions,
-    solver="BDF",
-):
-    t0 = time.time()
-
-    def ODE_func(
-        t,
-        results_vector,
-    ):
-        return column.ODE_calculations(
-            t,
-            results_vector=results_vector,
-            column_grid=column_grid,
-            bed_properties=bed_properties,
-            left_values=left_values,
-            right_values=right_values,
-            column_direction=column_direction,
-            stage=stage,
-        )
-
-    output_matrix = solve_ivp(
-        ODE_func, t_span, initial_conditions, method=solver, rtol=rtol, atol=atol_array
-    )
-    t1 = time.time()
-    total_time = t1 - t0
-
-    # Check the status of the integration
-    if output_matrix.status != 0:
-        print(f"WARNING: Integration failed for {stage} stage!")
-        print(f"Status: {output_matrix.status}")
-        print(f"Message: {output_matrix.message}")
-
-        if output_matrix.status == -1:
-            print("Integration step failed - returning None")
-            print(P_final)
-            return None, None, None, None, None, None, None, None, None, None, None
-
-    P_result = output_matrix.y[0 : column_grid["num_cells"]] * bed_properties["P_ref"]
-    T_result = (
-        output_matrix.y[column_grid["num_cells"] : 2 * column_grid["num_cells"]]
-        * bed_properties["T_ref"]
-    )
-    Tw_result = (
-        output_matrix.y[2 * column_grid["num_cells"] : 3 * column_grid["num_cells"]]
-        * bed_properties["T_ref"]
-    )
-    y1_result = output_matrix.y[
-        3 * column_grid["num_cells"] : 4 * column_grid["num_cells"]
-    ]
-    y2_result = output_matrix.y[
-        4 * column_grid["num_cells"] : 5 * column_grid["num_cells"]
-    ]
-    y3_result = output_matrix.y[
-        5 * column_grid["num_cells"] : 6 * column_grid["num_cells"]
-    ]
-    n1_result = (
-        output_matrix.y[6 * column_grid["num_cells"] : 7 * column_grid["num_cells"]]
-        * bed_properties["n_ref"]
-    )
-    n2_result = (
-        output_matrix.y[7 * column_grid["num_cells"] : 8 * column_grid["num_cells"]]
-        * bed_properties["n_ref"]
-    )
-    F_result = output_matrix.y[
-        8 * column_grid["num_cells"] : 8 * column_grid["num_cells"] + 8
-    ]
-    E_result = output_matrix.y[8 * column_grid["num_cells"] + 8 :]
-    time_array = output_matrix.t
-
-    print(f"Completed {stage} stage")
-    print(
-        "Mass balance error:",
-        total_mass_balance_error(
-            F_result,
-            P_result,
-            T_result,
-            n1_result,
-            n2_result,
-            time_array,
-            bed_properties,
-            column_grid,
-        ),
-    )
-    # print("CO2 mass balance error:", CO2_mass_balance_error(F_result, P_result, T_result, y1_result, n1_result, time_array, bed_properties, column_grid))
-    # print("Energy balance error:", energy_balance_error(E_result, T_result, P_result, y1_result, y2_result, y3_result, n1_result, n2_result, Tw_result, time_array, bed_properties, column_grid))
-    # print("Total simulation time of stage:", total_time, "seconds")
-    print("Duration of stage:", time_array[-1], "seconds")
-
-    # Calculate the exit column values
-    (
-        P_walls_result,
-        T_walls_result,
-        Tw_walls_result,
-        y1_walls_result,
-        y2_walls_result,
-        y3_walls_result,
-        v_walls_result,
-    ) = column.final_wall_values(
-        column_grid, bed_properties, left_values, right_values, output_matrix
-    )
-
-    # Adjust time array to account for previous stages
-    if len(time_profile) == 0:
-        time_offset = 0
-    else:
-        time_offset = time_profile[-1]
-
-    print("Start time:", time_offset)
-    adjusted_time_array = time_array + time_offset
-    print("length of simulation", adjusted_time_array[-1])
-    print("-------------------------------")
-
-    # Extend the profiles instead of appending arrays
-    time_profile.extend(adjusted_time_array)
-    temperature_profile.extend(T_result[np.round(column_grid["num_cells"] // 2)])
-    outlet_CO2_profile.extend(y1_walls_result[-1])
-    pressure_profile_inlet.extend(P_walls_result[0])
-    pressure_profile_outlet.extend(P_walls_result[-1])
-    adsorbed_CO2_profile.extend(n1_result[np.round(column_grid["num_cells"] // 2)])
-    wall_temperature_profile.extend(
-        Tw_walls_result[np.round(column_grid["num_cells"] // 2)]
-    )
-
-    # Calculating KPIs - use different variable names to avoid conflict
-    mols_CO2_out_st, mols_carrier_gas_out_st, mols_CO2_in_st = product_mass(
-        F_result, time_array, bed_properties
-    )
-
-    # print("Stage CO2 mass out:", mols_CO2_out_st)
-    # print("Stage carrier gas mass:", mols_carrier_gas_out_st)
-    # print("Stage mass CO2 in:", mols_CO2_in_st)
-
-    # Append the scalar values to the global lists
-    mols_CO2_out.append(mols_CO2_out_st)
-    mols_carrier_gas_out.append(mols_carrier_gas_out_st)
-    mols_CO2_in.append(mols_CO2_in_st)
-
-    # Extract final values as initial conditions
-    P_final = P_result[:, -1]
-    T_final = T_result[:, -1]
-    Tw_final = Tw_result[:, -1]
-    y1_final = y1_result[:, -1]
-    y2_final = y2_result[:, -1]
-    y3_final = y3_result[:, -1]
-    n1_final = n1_result[:, -1]
-    n2_final = n2_result[:, -1]
-    F_final = np.zeros(8)
-    E_final = np.zeros(3)
-    P_walls_final = P_walls_result[:, -1]
-
-    final_conditions = np.concatenate(
-        [
-            P_final / bed_properties["P_ref"],
-            T_final / bed_properties["T_ref"],
-            Tw_final / bed_properties["T_ref"],
-            y1_final,
-            y2_final,
-            y3_final,
-            n1_final / bed_properties["n_ref"],
-            n2_final / bed_properties["n_ref"],
-            F_final,
-            E_final,
-        ]
-    )
-
-    # create_plot(time_array, T_result, "Temperature evolution", "Temperature")
-    # create_plot(time_array, P_result, "Pressure evolution", "Pressure")
-    # create_plot(time_array, y1_result, "CO2 mole fraction evolution", "Mole fraction")
-    # create_plot(time_array, n1_result, "CO2 adsorbed amount evolution", "Adsorbed amount")
-
-    return (
-        final_conditions,
-        time_profile,
-        temperature_profile,
-        outlet_CO2_profile,
-        pressure_profile_inlet,
-        pressure_profile_outlet,
-        adsorbed_CO2_profile,
-        wall_temperature_profile,
-        mols_carrier_gas_out,
-        mols_CO2_out,
-        mols_CO2_in,
-        P_walls_final,
-    )
-
-
-def run_cycle(n_cycles):
-    global \
-        time_profile, \
-        temperature_profile, \
-        pressure_profile_inlet, \
-        pressure_profile_outlet, \
-        outlet_CO2_profile, \
-        adsorbed_CO2_profile, \
-        wall_temperature_profile, \
-        mols_carrier_gas_out, \
-        mols_CO2_out, \
-        mols_CO2_in
-    current_initial_conditions = initial_conditions
-    all_cycle_errors = []
-    final_conditions_cooling = None
-    P_walls_final = (
-        initial_conditions[0 : column_grid["num_cells"]] * bed_properties["P_ref"]
-    )
-    for cycle in range(n_cycles):
-        print("========================================")
-        print(f"Starting cycle {cycle + 1} of {n_cycles}")
-
-        time_profile.clear()
-        temperature_profile.clear()
-        pressure_profile_inlet.clear()
-        pressure_profile_outlet.clear()
-        outlet_CO2_profile.clear()
-        adsorbed_CO2_profile.clear()
-        wall_temperature_profile.clear()
-        mols_carrier_gas_out.clear()
-        mols_CO2_out.clear()
-        mols_CO2_in.clear()
-
-        # Adsorption
-
-        left_values, right_values, column_direction, stage = define_boundary_conditions(
-            "adsorption", bed_properties, P_walls_final[0], P_walls_final[-1]
-        )
-        t_span = [0, 200]
-        final_conditions_adsorption, _, _, _, _, _, _, _, _, _, _, P_walls_final = (
-            run_stage(
-                left_values,
-                right_values,
-                column_direction,
-                stage,
-                t_span,
-                current_initial_conditions,
-            )
-        )
-
-        # Blowdown
-        (
-            left_values_blowdown,
-            right_values_blowdown,
-            column_direction_blowdown,
-            stage,
-        ) = define_boundary_conditions(
-            "blowdown", bed_properties, P_walls_final[0], P_walls_final[-1]
-        )
-        t_span_blowdown = [0, 50]
-        final_conditions_blowdown, _, _, _, _, _, _, _, _, _, _, P_walls_final = (
-            run_stage(
-                left_values_blowdown,
-                right_values_blowdown,
-                column_direction_blowdown,
-                stage,
-                t_span_blowdown,
-                final_conditions_adsorption,
-            )
-        )
-
-        # Heating
-        left_values_heating, right_values_heating, column_direction_heating, stage = (
-            define_boundary_conditions(
-                "heating", bed_properties, P_walls_final[0], P_walls_final[-1]
-            )
-        )
-        final_conditions_blowdown[
-            2 * column_grid["num_cells"] : 3 * column_grid["num_cells"]
-        ] = 400 / bed_properties["T_ref"]
-        t_span_heating = [0, 1000]
-        final_conditions_heating, _, _, _, _, _, _, _, _, _, _, P_walls_final = (
-            run_stage(
-                left_values_heating,
-                right_values_heating,
-                column_direction_heating,
-                stage,
-                t_span_heating,
-                final_conditions_blowdown,
-            )
-        )
-
-        # Pressurisation
-        (
-            left_values_pressurisation,
-            right_values_pressurisation,
-            column_direction_pressurisation,
-            stage,
-        ) = define_boundary_conditions(
-            "pressurisation", bed_properties, P_walls_final[0], P_walls_final[-1]
-        )
-        t_span_pressurisation = [0, 30]
-        (
-            final_conditions_pressurisation,
-            _,
-            _,
-            _,
-            _,
-            _,
-            _,
-            _,
-            _,
-            _,
-            _,
-            P_walls_final_pressurisation,
-        ) = run_stage(
-            left_values_pressurisation,
-            right_values_pressurisation,
-            column_direction_pressurisation,
-            stage,
-            t_span_pressurisation,
-            final_conditions_heating,
-        )
-        print(P_walls_final_pressurisation)
-
-        # Cooling
-        left_values_cooling, right_values_cooling, column_direction_cooling, stage = (
-            define_boundary_conditions(
-                "cooling",
-                bed_properties,
-                P_walls_final_pressurisation[0],
-                P_walls_final_pressurisation[-1],
-            )
-        )
-        print("Inlet pressure", left_values_cooling["left_pressure"](0))
-        print("Outlet pressure", right_values_cooling["right_pressure_func"](0))
-        t_span_cooling = [0, 500]
-        final_conditions_cooling, _, _, _, _, _, _, _, _, _, _, P_walls_final = (
-            run_stage(
-                left_values_cooling,
-                right_values_cooling,
-                column_direction_cooling,
-                stage,
-                t_span_cooling,
-                final_conditions_pressurisation,
-                solver="BDF",
-            )
-        )
-        """
-                plt.figure(figsize=(6, 4))
-                plt.plot(time_profile[-500:], pressure_profile_inlet[-500:], label='Inlet', linestyle=None, marker='x', markersize=3)
-                plt.plot(time_profile[-500:], pressure_profile_outlet[-500:], label='Outlet', linestyle=None, marker='o', markersize=3)
-                plt.title("Pressure profile after heating stage", fontsize=16, fontweight='bold')
-                plt.xlabel('Time (s)', fontsize=12)
-                plt.ylabel('Pressure (Pa)', fontsize=12)
-                plt.legend(fontsize=11)
-                plt.grid(True, alpha=0.3)
-                plt.show()"""
-
-        cycle_error_value = cycle_error(
-            current_initial_conditions, final_conditions_cooling
-        )
-        all_cycle_errors.append(cycle_error_value)
-        print(f"Completed cycle {cycle + 1} of {n_cycles}")
-        print(".........................................")
-        print("Cycle error at end of cycle:", cycle_error_value)
-        current_initial_conditions = final_conditions_cooling
-
-        # KPIs
-        cycle_purity = np.sum(mols_CO2_out[2]) / (
-            np.sum(mols_CO2_out[2]) + np.sum(mols_carrier_gas_out[2])
-        )
-        print(f"Cycle {cycle + 1} Purity: {cycle_purity:.6f}")
-        CO2_prod_rate = np.sum(mols_CO2_out[1:2]) / time_profile[-1] * 3600 / 1000
-        print(f"Cycle {cycle + 1} CO2 Production Rate: {CO2_prod_rate:.6f}")
-        recovery_rate = np.sum(mols_CO2_out[2]) / np.sum(mols_CO2_in[:])
-        print(f"Cycle {cycle + 1} Recovery Rate: {recovery_rate:.6f}")
-        productivity = (
-            mols_CO2_out[2]
-            / bed_properties["sorbent_volume"]
-            / (time_profile[-1] / 3600)
-        )
-        bed_size_factor = (
-            bed_properties["sorbent_mass"]
-            / mols_CO2_out[2]
-            * bed_properties["MW_1"]
-            * (time_profile[-1])
-            * 3600
-            * 24
-        )
-
-        # Convergence check
-        if len(all_cycle_errors) >= 5:
-            if all(error < 1e-9 for error in all_cycle_errors[-5:]):
-                print(f"Converged after {cycle + 1} cycles!")
-                break
-    else:
-        print("Maximum cycles reached without convergence")
-
-    # Return profiles and errors for plotting
-    return (
-        temperature_profile,
-        outlet_CO2_profile,
-        time_profile,
-        pressure_profile_inlet,
-        pressure_profile_outlet,
-        adsorbed_CO2_profile,
-        wall_temperature_profile,
-        all_cycle_errors,
-    )
-
-    return (
-        final_conditions_cooling,
-        temperature_profile,
-        outlet_CO2_profile,
-        time_profile,
-        pressure_profile,
-        adsorbed_CO2_profile,
-        wall_temperature_profile,
-        cycle_purity,
-        CO2_prod_rate,
-        recovery_rate,
-        cycle_error_log,
-    )
-
-
-def main():
-    bed_properties, column_grid, initial_conditions, rtol, atol_array = (
-        create_fixed_properties()
-    )
-    n_cycles = 10
-    (
-        temperature_profile,
-        outlet_CO2_profile,
-        time_profile,
-        pressure_profile_inlet,
-        pressure_profile_outlet,
-        adsorbed_CO2_profile,
-        wall_temperature_profile,
-        all_cycle_errors,
-    ) = run_cycle(n_cycles)
-
-    plots = [
-        (
-            time_profile,
-            temperature_profile,
-            "Temperature at column midpoint (Final Cycle)",
-            "Temperature (K)",
-        ),
-        (
-            time_profile,
-            pressure_profile_inlet,
-            "Pressure at column inlet (Final Cycle)",
-            "Pressure (Pa)",
-        ),
-        (
-            time_profile,
-            pressure_profile_outlet,
-            "Pressure at column outlet (Final Cycle)",
-            "Pressure (Pa)",
-        ),
-        (
-            time_profile,
-            outlet_CO2_profile,
-            "Outlet CO2 concentration (Final Cycle)",
-            "Mole Fraction",
-        ),
-        (
-            time_profile,
-            adsorbed_CO2_profile,
-            "Adsorbed CO2 at column midpoint (Final Cycle)",
-            "Concentration (mol/m³)",
-        ),
-        (
-            time_profile,
-            wall_temperature_profile,
-            "Wall Temperature at column midpoint (Final Cycle)",
-            "Temperature (K)",
-        ),
-    ]
-
-    create_multi_plot(plots, ncols=3)
-    create_quick_plot(
-        np.arange(1, len(all_cycle_errors) + 1),
-        np.log10(all_cycle_errors),
-        "Cycle error",
-        "Cycle error",
-    )
-
-
-if __name__ == "__main__":
-    main()
-=======
-import numpy as np
-from scipy.integrate import solve_ivp
-from additional_functions_multistage import (
-    create_non_uniform_grid,
-    total_mass_balance_error,
-    create_multi_plot,
-    create_quick_plot,
-    cycle_error,
-    plot_all_profiles,
-)
-import time
-import tvsa_adsorption_column_multistage as column
-
-from kpi_calculations import (
-    calculate_stage_kpis,
-    calculate_cycle_kpis,
-    print_stage_kpis,
-    print_cycle_kpis,
-)
-from config_JY import create_fixed_properties, adsorption_isotherm_1, adsorption_isotherm_2
-"""
-Multi-stage adsorption column simulation for CO2 capture.
-
-This script simulates a Temperature/Vacuum Swing Adsorption (TVSA) process
-for CO2 separation from a gas mixture containing CO2, H2O, N2, and O2.
-
-This is a version which uses the same sorbent and cycle properties as that in Stampi-Bombelli, 2020.
-
-The simulation includes five stages:
-1. Adsorption - CO2 capture at ambient conditions
-2. Blowdown - Pressure reduction
-3. Heating - Temperature increase for desorption
-4. Pressurisation - Pressure restoration
-5. Cooling - Temperature restoration to complete the cycle
-
-Components: (1) CO2, (2) H2O, (3) N2, (4) O2
-"""
-# ============================================================================
-# BOUNDARY CONDITIONS FOR EACH STAGE
-# ============================================================================
-
-
-def define_stage_conditions(stage, bed_properties, pressure_left, pressure_right):
-    """
-    Define inlet/outlet boundary conditions for each process stage.
-
-    Args:
-        stage (str): Process stage name
-        bed_properties (dict): Bed properties dictionary
-        pressure_left (float): Left boundary pressure [Pa]
-        pressure_right (float): Right boundary pressure [Pa]
-
-    Returns:
-        tuple: (left_values, right_values, column_direction, stage)
-    """
-
-    # Rest of the function remains the same...
-    # Define flow direction and boundary types for each stage
-    
-    stage_config = bed_properties["stage_config"]
-    config = stage_config[stage]
-    column_direction = config["direction"]
-
-    # Feed composition (CO2 capture from air-like mixture)
-    def get_left_composition():
-        if stage == "adsorption" or stage == "pressurisation":
-            left_composition = bed_properties["feed_composition"]
-        elif stage == "steam_desorption":
-            left_composition = bed_properties["steam_composition"]
-        else:
-            left_composition = {"y1": None, "y2": None, "y3": None}
-        return left_composition
-
-    # Left boundary conditions
-    def get_left_velocity():
-        if stage in ["adsorption", "pressurisation"]:
-            left_velocity = bed_properties["feed_velocity"]
-        elif stage == "steam_desorption":
-            left_velocity = bed_properties["steam_velocity"]
-        else: 
-            left_velocity = None
-        return left_velocity
-
-    def get_left_vol_flow():
-        if stage in ["adsorption", "pressurisation"]:
-            return (
-                get_left_velocity()
-                * bed_properties["column_area"]
-                * bed_properties["bed_voidage"]
-            )
-        elif stage == "steam_desorption":
-            return (
-                get_left_velocity()
-                * bed_properties["column_area"]
-                * bed_properties["bed_voidage"]
-            )
-        else:
-            return None
-
-    def get_left_mass_flow():
-        if stage in ["adsorption", "pressurisation"]:
-            return (
-                get_left_velocity()
-                * bed_properties["column_area"]
-                * bed_properties["bed_voidage"]
-                * 1.13
-            )
-        elif stage == "steam_desorption":
-            return (
-                get_left_velocity()
-                * bed_properties["column_area"]
-                * bed_properties["bed_voidage"]
-                * 0.6
-            )
-        else:
-            return None
-
-    def get_left_temperature():
-        if stage in ["adsorption", "pressurisation"]:
-            left_temperature = bed_properties["feed_temperature"]
-        elif stage == "steam_desorption":
-            left_temperature = bed_properties["steam_temperature"]
-        else:
-            left_temperature = None
-        return left_temperature
-
-    left_values = {
-        "stage": stage,
-        "left_type": config["left"],
-        "velocity": get_left_velocity(),
-        "left_volume_flow": get_left_vol_flow(),
-        "left_mass_flow": get_left_mass_flow(),
-        "left_temperature": get_left_temperature(),
-        "y1_left_value": get_left_composition()["y1"],
-        "y2_left_value": get_left_composition()["y2"],
-        "y3_left_value": get_left_composition()["y3"],
-    }
-
-    # Right boundary conditions
-
-    right_values = {
-        "stage": stage,
-        "right_type": config["right"],
-        "right_temperature": None,
-        "y1_right_value": None,
-        "y2_right_value": None,
-        "y3_right_value": None,
-    }
-    
-    return left_values, right_values, column_direction, stage
-
-
-# ============================================================================
-# SIMULATION EXECUTION
-# ============================================================================
-
-
-def run_stage(
-    left_values,
-    right_values,
-    column_direction,
-    stage,
-    t_span,
-    initial_conditions,
-    cycle_properties,
-    solver="BDF",
-):
-    """
-    Run simulation for a single process stage.
-
-    Args:
-        left_values (dict): Left boundary conditions
-        right_values (dict): Right boundary conditions
-        column_direction (str): Flow direction
-        stage (str): Process stage name
-        t_span (list): Time span [start, end]
-        initial_conditions (array): Initial state vector
-        solver (str): ODE solver method
-
-    Returns:
-        tuple: Final conditions and simulation results
-    """
-
-    # P_initial = initial_conditions[0:column_grid["num_cells"]] * bed_properties["P_ref"]
-    print(f"Running {stage} stage...")
-
-    bed_properties = cycle_properties["bed_properties"]
-    column_grid = cycle_properties["column_grid"]
-    rtol = cycle_properties["rtol"]
-    atol_array = cycle_properties["atol"]
-
-    # Pressure at start of stage to
-    P_initial = initial_conditions[0] * bed_properties["P_ref"]
-
-    # Define ODE function
-    def ODE_func(t, results_vector):
-        return column.ODE_calculations(
-            t,
-            results_vector=results_vector,
-            column_grid=column_grid,
-            bed_properties=bed_properties,
-            left_values=left_values,
-            right_values=right_values,
-            column_direction=column_direction,
-            stage=stage,
-            P_initial=P_initial,
-        )
-
-    # Solve the ODE system
-    if stage in ["blowdown", "heating"]:
-        max_step = 0.1  # maximum time step in seconds
-        first_step = 1e-6  # initial time step in seconds
-    elif stage == "blowdown":
-        max_step = 5.0
-        first_step = 1e-6
-    elif stage == "adsorption":
-        max_step = 10
-        first_step = 1e-6
-    else:
-        max_step = np.inf
-        first_step = None
-
-    t0 = time.time()
-    output_matrix = solve_ivp(
-        ODE_func,
-        t_span,
-        initial_conditions,
-        method=solver,
-        rtol=rtol,
-        atol=atol_array,
-        max_step=max_step,
-        first_step=first_step,
-    )
-    simulation_time = time.time() - t0
-
-    # Check integration status
-    if output_matrix.status != 0:
-        print(f"WARNING: Integration failed for {stage} stage!")
-        print(f"Status: {output_matrix.status}, Message: {output_matrix.message}")
-        if output_matrix.status == -1:
-            return None, None, None, None, None, None, None, None, None, None, None
-
-    # Extract results and convert back to physical units
-    num_cells = column_grid["num_cells"]
-    P_result = output_matrix.y[0:num_cells] * bed_properties["P_ref"]
-    T_result = output_matrix.y[num_cells : 2 * num_cells] * bed_properties["T_ref"]
-    Tw_result = output_matrix.y[2 * num_cells : 3 * num_cells] * bed_properties["T_ref"]
-    y1_result = output_matrix.y[3 * num_cells : 4 * num_cells]
-    y2_result = output_matrix.y[4 * num_cells : 5 * num_cells]
-    y3_result = output_matrix.y[5 * num_cells : 6 * num_cells]
-    n1_result = output_matrix.y[6 * num_cells : 7 * num_cells] * bed_properties["n_ref"]
-    n2_result = output_matrix.y[7 * num_cells : 8 * num_cells] * bed_properties["n_ref"]
-    F_result = output_matrix.y[8 * num_cells : 8 * num_cells + 8]
-    E_result = output_matrix.y[8 * num_cells + 8 :]
-    time_array = output_matrix.t
-
-    # Calculate mass balance error for validation
-    mass_balance_error = total_mass_balance_error(
-        F_result,
-        P_result,
-        T_result,
-        n1_result,
-        n2_result,
-        time_array,
-        bed_properties,
-        column_grid,
-    )
-
-    print(f"Completed {stage} stage")
-    print(f"Mass balance error: {mass_balance_error}")
-    print(f"Simulation time: {simulation_time:.2f} seconds")
-    print(f"Stage duration: {time_array[-1]:.2f} seconds")
-    print("-------------------------------")
-
-    # Calculate wall values for boundary conditions
-    (
-        P_walls_result,
-        T_walls_result,
-        Tw_walls_result,
-        y1_walls_result,
-        y2_walls_result,
-        y3_walls_result,
-        v_walls_result,
-    ) = column.final_wall_values(
-        column_grid, bed_properties, left_values, right_values, output_matrix
-    )
-
-    # Extract final conditions for next stage
-    P_final = P_result[:, -1]
-    T_final = T_result[:, -1]
-    Tw_final = Tw_result[:, -1]
-    y1_final = y1_result[:, -1]
-    y2_final = y2_result[:, -1]
-    y3_final = y3_result[:, -1]
-    n1_final = n1_result[:, -1]
-    n2_final = n2_result[:, -1]
-    F_final = np.zeros(8)  # F_result[:, -1]
-    E_final = np.zeros(7)  # E_result[:, -1]
-    P_walls_final = P_walls_result[:, -1]
-
-    # Prepare final conditions (scaled for next stage)
-    final_conditions = np.concatenate(
-        [
-            P_final / bed_properties["P_ref"],
-            T_final / bed_properties["T_ref"],
-            Tw_final / bed_properties["T_ref"],
-            y1_final,
-            y2_final,
-            y3_final,
-            n1_final / bed_properties["n_ref"],
-            n2_final / bed_properties["n_ref"],
-            F_final,
-            E_final,
-        ]
-    )
-
-    # Calculate performance metrics
-    # Package profile data
-    profile_data = {
-        "time_array": time_array,
-        "P_result": P_result,
-        "T_result": T_result,
-        "Tw_result": Tw_result,
-        "y1_result": y1_result,
-        "y2_result": y2_result,
-        "y3_result": y3_result,
-        "n1_result": n1_result,
-        "n2_result": n2_result,
-        "P_walls_result": P_walls_result,
-    }
-
-    # Return simulation results
-    return (
-        final_conditions,
-        P_walls_final,
-        F_result,
-        E_result,
-        time_array,
-        simulation_time,
-        profile_data,
-    )
-
-
-def run_cycle(n_cycles):
-    """
-    Run complete TVSA cycles until convergence.
-
-    Args:
-        n_cycles (int): Maximum number of cycles to run
-
-    Returns:
-        tuple: Simulation profiles and cycle errors
-    """
-    cycle_properties = {
-        "bed_properties": bed_properties,
-        "column_grid": column_grid,
-        "rtol": rtol,
-        "atol": atol_array,
-    }
-    current_initial_conditions = initial_conditions
-    all_cycle_errors = []
-
-    # Initialize profile storage
-    profiles = {
-        "time": [],
-        "temperature": [],
-        "pressure_inlet": [],
-        "pressure_outlet": [],
-        "outlet_CO2": [],
-        "adsorbed_CO2": [],
-        "outlet_H2O": [],
-        "adsorbed_H2O": [],
-        "wall_temperature": [],
-        "outlet_N2": [],
-        "outlet_O2": [],
-    }
-    # Initialize profile storage
-    all_cycle_kpis = []  # Store KPIs for all cycles
-
-    P_walls_final = (
-        initial_conditions[0 : column_grid["num_cells"]] * bed_properties["P_ref"]
-    )
-
-    for cycle in range(n_cycles):
-        print("\n========================================")
-        print(f"Starting cycle {cycle + 1} of {n_cycles}")
-
-        # Reset profiles for each cycle
-        cycle_profiles = {key: [] for key in profiles.keys()}
-        time_offset = 0
-
-        # Reset E_result at the start of each cycle
-        # Dictionary to store stage KPIs
-        stage_kpis_dict = {}
-        # Define stage sequence and durations
-        
-        stage_config = bed_properties["stage_config"]
-        stages = [(stage, [0, bed_properties[f"{stage}_time"]]) for stage in stage_config.keys() if f"{stage}_time" in bed_properties]
-
-        stage_conditions = current_initial_conditions
-        cycle_time = np.sum([t[1] - t[0] for _, t in stages])
-
-        stage_conditions = current_initial_conditions
-
-        for stage_name, t_span in stages:
-            # Special handling for temperature changes
-            if stage_name in ["heating", "desorption"]:
-                stage_conditions[
-                    2 * column_grid["num_cells"] : 3 * column_grid["num_cells"]
-                ] = bed_properties["desorption_temperature"] / bed_properties["T_ref"]
-            elif stage_name == "steam_desorption":
-                stage_conditions[
-                    2 * column_grid["num_cells"] : 3 * column_grid["num_cells"]
-                ] = bed_properties["desorption_temperature"] / bed_properties["T_ref"]
-            elif stage_name in ["cooling", "pressurisation", "adsorption", "blowdown"]:
-                stage_conditions[
-                    2 * column_grid["num_cells"] : 3 * column_grid["num_cells"]
-                ] = bed_properties["ambient_temperature"] / bed_properties["T_ref"]
-
-            E_result = np.zeros((7,))
-            F_result = np.zeros((8,))
-            simulation_time = np.zeros(
-                6,
-            )
-            # Define boundary conditions
-            left_vals, right_vals, col_dir, stage = define_stage_conditions(
-                stage_name, bed_properties, P_walls_final[0], P_walls_final[-1]
-            )
-
-            # Run stage simulation
-            stage_results = run_stage(
-                left_vals,
-                right_vals,
-                col_dir,
-                stage_name,
-                t_span,
-                stage_conditions,
-                cycle_properties,
-            )
-
-            if stage_results[0] is None:  # Check for simulation failure
-                print(f"Simulation failed at {stage_name} stage")
-                return None
-
-            # Unpack results - NOW INCLUDES profile_data
-            (
-                stage_conditions,
-                P_walls_final,
-                F_result,
-                E_result,
-                time_array,
-                simulation_time,
-                profile_data,
-            ) = stage_results
-
-            # CALCULATE STAGE KPIs
-            stage_kpis_dict[stage_name] = calculate_stage_kpis(
-                stage_name,
-                F_result,
-                time_array,
-                E_result,
-                simulation_time,
-                bed_properties,
-            )
-            # Print stage KPIs
-            print_stage_kpis(stage_kpis_dict[stage_name])
-
-            # STORE PROFILES (with time offset)
-            adjusted_time = time_array + time_offset
-            midpoint = column_grid["num_cells"] // 2
-            cycle_profiles["time"].extend(adjusted_time)
-            cycle_profiles["temperature"].extend(profile_data["T_result"][-1, :])
-            cycle_profiles["pressure_inlet"].extend(
-                profile_data["P_walls_result"][0, :]
-            )
-            cycle_profiles["pressure_outlet"].extend(
-                profile_data["P_walls_result"][-1, :]
-            )
-            cycle_profiles["outlet_CO2"].extend(profile_data["y1_result"][-1, :])
-            cycle_profiles["adsorbed_CO2"].extend(profile_data["n1_result"][-1, :])
-            cycle_profiles["wall_temperature"].extend(profile_data["Tw_result"][-1, :])
-            cycle_profiles["adsorbed_H2O"].extend(profile_data["n2_result"][-1, :])
-            cycle_profiles["outlet_H2O"].extend(profile_data["y2_result"][-1, :])
-            cycle_profiles["outlet_N2"].extend(profile_data["y3_result"][-1, :])
-            cycle_profiles["outlet_O2"].extend(
-                1
-                - profile_data["y1_result"][-1, :]
-                - profile_data["y2_result"][-1, :]
-                - profile_data["y3_result"][-1, :]
-            )
-            # Update time offset
-            time_offset = adjusted_time[-1]
-
-        # CALCULATE CYCLE KPIs
-        cycle_error_value = cycle_error(current_initial_conditions, stage_conditions)
-        all_cycle_errors.append(cycle_error_value)
-
-        cycle_kpis = calculate_cycle_kpis(
-            cycle + 1, stage_kpis_dict, bed_properties, cycle_error_value
-        )
-        all_cycle_kpis.append(cycle_kpis)
-
-        # Print comprehensive cycle summary
-        print_cycle_kpis(cycle_kpis)
-
-        # Update initial conditions for next cycle
-        current_initial_conditions = stage_conditions
-
-        # Store final cycle profiles
-        if cycle == n_cycles - 1:  # Last cycle
-            for key in profiles:
-                profiles[key] = cycle_profiles[key]
-
-        # Check convergence
-        if len(all_cycle_errors) >= 5:
-            if all(error < 1e-9 for error in all_cycle_errors[-5:]):
-                print(f"\n{'=' * 60}")
-                print(f"CONVERGED after {cycle + 1} cycles!")
-                print(f"{'=' * 60}\n")
-                # Store profiles from converged cycle
-                for key in profiles:
-                    profiles[key] = cycle_profiles[key]
-                break
-    else:
-        print(f"\nMaximum cycles ({n_cycles}) reached without convergence")
-
-    return profiles, all_cycle_kpis, all_cycle_errors
-
-
-# ============================================================================
-# MAIN EXECUTION
-# ============================================================================
-
-
-def main():
-    """Main execution function."""
-    global bed_properties, column_grid, initial_conditions, rtol, atol_array
-
-    # Initialize system properties
-    bed_properties, column_grid, initial_conditions, rtol, atol_array = (
-        create_fixed_properties()
-    )
-
-    # Run simulation
-    print("Starting TVSA simulation...")
-    n_cycles = 10
-
-    simulation_results = run_cycle(n_cycles)
-
-    if simulation_results is None:
-        print("Simulation failed!")
-        return -1
-
-    # Unpack results
-    profiles, all_cycle_kpis, all_cycle_errors = simulation_results
-
-    stages = [
-        ("adsorption", [0, bed_properties["adsorption_time"]]),
-        ("blowdown", [0, bed_properties["blowdown_time"]]),
-        ("heating", [0, bed_properties["heating_time"]]),
-        ("steam_desorption", [0, bed_properties["desorption_time"]]),
-        ("pressurisation", [0, bed_properties["pressurisation_time"]]),
-    ]
-    stage_change_times = np.cumsum([t[1] for _, t in stages])
-    stage_names = [name for name, _ in stages]
-
-    # Create visualization
-    create_multi_plot(profiles, bed_properties)
-    create_quick_plot(
-        np.arange(1, len(all_cycle_errors) + 1),
-        np.log10(all_cycle_errors),
-        "Cycle Convergence",
-        "Log₁₀(Cycle Error)",
-    )
-    plot_all_profiles(
-        np.array(profiles["time"]),
-        profiles,
-        stage_change_times,
-        stage_names,
-        bed_properties,
-    )
-    print("\nSimulation completed successfully!")
-
-    def save_profile_data(profiles, output_dir="profiles"):
-        import os
-
-        os.makedirs(output_dir, exist_ok=True)
-        for key, arr in profiles.items():
-            filename = f"{output_dir}/{key}.csv"
-            np.savetxt(filename, np.array(arr), delimiter=",")
-
-    # save_profile_data(profiles, output_dir="profiles_modifiedtoth_15102025")
-
-
-if __name__ == "__main__":
-    main()
->>>>>>> 3b2bca34
+import numpy as np
+from scipy.integrate import solve_ivp
+from additional_functions_multistage import (
+    create_non_uniform_grid,
+    total_mass_balance_error,
+    create_multi_plot,
+    create_quick_plot,
+    cycle_error,
+    plot_all_profiles,
+)
+import time
+import tvsa_adsorption_column_multistage as column
+
+from kpi_calculations import (
+    calculate_stage_kpis,
+    calculate_cycle_kpis,
+    print_stage_kpis,
+    print_cycle_kpis,
+)
+from config_JY import create_fixed_properties, adsorption_isotherm_1, adsorption_isotherm_2
+"""
+Multi-stage adsorption column simulation for CO2 capture.
+
+This script simulates a Temperature/Vacuum Swing Adsorption (TVSA) process
+for CO2 separation from a gas mixture containing CO2, H2O, N2, and O2.
+
+This is a version which uses the same sorbent and cycle properties as that in Stampi-Bombelli, 2020.
+
+The simulation includes five stages:
+1. Adsorption - CO2 capture at ambient conditions
+2. Blowdown - Pressure reduction
+3. Heating - Temperature increase for desorption
+4. Pressurisation - Pressure restoration
+5. Cooling - Temperature restoration to complete the cycle
+
+Components: (1) CO2, (2) H2O, (3) N2, (4) O2
+"""
+# ============================================================================
+# BOUNDARY CONDITIONS FOR EACH STAGE
+# ============================================================================
+
+
+def define_stage_conditions(stage, bed_properties, pressure_left, pressure_right):
+    """
+    Define inlet/outlet boundary conditions for each process stage.
+
+    Args:
+        stage (str): Process stage name
+        bed_properties (dict): Bed properties dictionary
+        pressure_left (float): Left boundary pressure [Pa]
+        pressure_right (float): Right boundary pressure [Pa]
+
+    Returns:
+        tuple: (left_values, right_values, column_direction, stage)
+    """
+
+    # Rest of the function remains the same...
+    # Define flow direction and boundary types for each stage
+    
+    stage_config = bed_properties["stage_config"]
+    config = stage_config[stage]
+    column_direction = config["direction"]
+
+    # Feed composition (CO2 capture from air-like mixture)
+    def get_left_composition():
+        if stage == "adsorption" or stage == "pressurisation":
+            left_composition = bed_properties["feed_composition"]
+        elif stage == "steam_desorption":
+            left_composition = bed_properties["steam_composition"]
+        else:
+            left_composition = {"y1": None, "y2": None, "y3": None}
+        return left_composition
+
+    # Left boundary conditions
+    def get_left_velocity():
+        if stage in ["adsorption", "pressurisation"]:
+            left_velocity = bed_properties["feed_velocity"]
+        elif stage == "steam_desorption":
+            left_velocity = bed_properties["steam_velocity"]
+        else: 
+            left_velocity = None
+        return left_velocity
+
+    def get_left_vol_flow():
+        if stage in ["adsorption", "pressurisation"]:
+            return (
+                get_left_velocity()
+                * bed_properties["column_area"]
+                * bed_properties["bed_voidage"]
+            )
+        elif stage == "steam_desorption":
+            return (
+                get_left_velocity()
+                * bed_properties["column_area"]
+                * bed_properties["bed_voidage"]
+            )
+        else:
+            return None
+
+    def get_left_mass_flow():
+        if stage in ["adsorption", "pressurisation"]:
+            return (
+                get_left_velocity()
+                * bed_properties["column_area"]
+                * bed_properties["bed_voidage"]
+                * 1.13
+            )
+        elif stage == "steam_desorption":
+            return (
+                get_left_velocity()
+                * bed_properties["column_area"]
+                * bed_properties["bed_voidage"]
+                * 0.6
+            )
+        else:
+            return None
+
+    def get_left_temperature():
+        if stage in ["adsorption", "pressurisation"]:
+            left_temperature = bed_properties["feed_temperature"]
+        elif stage == "steam_desorption":
+            left_temperature = bed_properties["steam_temperature"]
+        else:
+            left_temperature = None
+        return left_temperature
+
+    left_values = {
+        "stage": stage,
+        "left_type": config["left"],
+        "velocity": get_left_velocity(),
+        "left_volume_flow": get_left_vol_flow(),
+        "left_mass_flow": get_left_mass_flow(),
+        "left_temperature": get_left_temperature(),
+        "y1_left_value": get_left_composition()["y1"],
+        "y2_left_value": get_left_composition()["y2"],
+        "y3_left_value": get_left_composition()["y3"],
+    }
+
+    # Right boundary conditions
+
+    right_values = {
+        "stage": stage,
+        "right_type": config["right"],
+        "right_temperature": None,
+        "y1_right_value": None,
+        "y2_right_value": None,
+        "y3_right_value": None,
+    }
+
+    return left_values, right_values, column_direction, stage
+
+
+# ============================================================================
+# SIMULATION EXECUTION
+# ============================================================================
+
+
+def run_stage(
+    left_values,
+    right_values,
+    column_direction,
+    stage,
+    t_span,
+    initial_conditions,
+    cycle_properties,
+    solver="BDF",
+):
+    """
+    Run simulation for a single process stage.
+
+    Args:
+        left_values (dict): Left boundary conditions
+        right_values (dict): Right boundary conditions
+        column_direction (str): Flow direction
+        stage (str): Process stage name
+        t_span (list): Time span [start, end]
+        initial_conditions (array): Initial state vector
+        solver (str): ODE solver method
+
+    Returns:
+        tuple: Final conditions and simulation results
+    """
+
+    # P_initial = initial_conditions[0:column_grid["num_cells"]] * bed_properties["P_ref"]
+    print(f"Running {stage} stage...")
+
+    bed_properties = cycle_properties["bed_properties"]
+    column_grid = cycle_properties["column_grid"]
+    rtol = cycle_properties["rtol"]
+    atol_array = cycle_properties["atol"]
+
+    # Pressure at start of stage to
+    P_initial = initial_conditions[0] * bed_properties["P_ref"]
+
+    # Define ODE function
+    def ODE_func(t, results_vector):
+        return column.ODE_calculations(
+            t,
+            results_vector=results_vector,
+            column_grid=column_grid,
+            bed_properties=bed_properties,
+            left_values=left_values,
+            right_values=right_values,
+            column_direction=column_direction,
+            stage=stage,
+            P_initial=P_initial,
+        )
+
+    # Solve the ODE system
+    if stage in ["blowdown", "heating"]:
+        max_step = 0.1  # maximum time step in seconds
+        first_step = 1e-6  # initial time step in seconds
+    elif stage == "blowdown":
+        max_step = 5.0
+        first_step = 1e-6
+    elif stage == "adsorption":
+        max_step = 10
+        first_step = 1e-6
+    else:
+        max_step = np.inf
+        first_step = None
+
+    t0 = time.time()
+    output_matrix = solve_ivp(
+        ODE_func,
+        t_span,
+        initial_conditions,
+        method=solver,
+        rtol=rtol,
+        atol=atol_array,
+        max_step=max_step,
+        first_step=first_step,
+    )
+    simulation_time = time.time() - t0
+
+    # Check integration status
+    if output_matrix.status != 0:
+        print(f"WARNING: Integration failed for {stage} stage!")
+        print(f"Status: {output_matrix.status}, Message: {output_matrix.message}")
+        if output_matrix.status == -1:
+            return None, None, None, None, None, None, None, None, None, None, None
+
+    # Extract results and convert back to physical units
+    num_cells = column_grid["num_cells"]
+    P_result = output_matrix.y[0:num_cells] * bed_properties["P_ref"]
+    T_result = output_matrix.y[num_cells : 2 * num_cells] * bed_properties["T_ref"]
+    Tw_result = output_matrix.y[2 * num_cells : 3 * num_cells] * bed_properties["T_ref"]
+    y1_result = output_matrix.y[3 * num_cells : 4 * num_cells]
+    y2_result = output_matrix.y[4 * num_cells : 5 * num_cells]
+    y3_result = output_matrix.y[5 * num_cells : 6 * num_cells]
+    n1_result = output_matrix.y[6 * num_cells : 7 * num_cells] * bed_properties["n_ref"]
+    n2_result = output_matrix.y[7 * num_cells : 8 * num_cells] * bed_properties["n_ref"]
+    F_result = output_matrix.y[8 * num_cells : 8 * num_cells + 8]
+    E_result = output_matrix.y[8 * num_cells + 8 :]
+    time_array = output_matrix.t
+
+    # Calculate mass balance error for validation
+    mass_balance_error = total_mass_balance_error(
+        F_result,
+        P_result,
+        T_result,
+        n1_result,
+        n2_result,
+        time_array,
+        bed_properties,
+        column_grid,
+    )
+
+    print(f"Completed {stage} stage")
+    print(f"Mass balance error: {mass_balance_error}")
+    print(f"Simulation time: {simulation_time:.2f} seconds")
+    print(f"Stage duration: {time_array[-1]:.2f} seconds")
+    print("-------------------------------")
+
+    # Calculate wall values for boundary conditions
+    (
+        P_walls_result,
+        T_walls_result,
+        Tw_walls_result,
+        y1_walls_result,
+        y2_walls_result,
+        y3_walls_result,
+        v_walls_result,
+    ) = column.final_wall_values(
+        column_grid, bed_properties, left_values, right_values, output_matrix
+    )
+
+    # Extract final conditions for next stage
+    P_final = P_result[:, -1]
+    T_final = T_result[:, -1]
+    Tw_final = Tw_result[:, -1]
+    y1_final = y1_result[:, -1]
+    y2_final = y2_result[:, -1]
+    y3_final = y3_result[:, -1]
+    n1_final = n1_result[:, -1]
+    n2_final = n2_result[:, -1]
+    F_final = np.zeros(8)  # F_result[:, -1]
+    E_final = np.zeros(7)  # E_result[:, -1]
+    P_walls_final = P_walls_result[:, -1]
+
+    # Prepare final conditions (scaled for next stage)
+    final_conditions = np.concatenate(
+        [
+            P_final / bed_properties["P_ref"],
+            T_final / bed_properties["T_ref"],
+            Tw_final / bed_properties["T_ref"],
+            y1_final,
+            y2_final,
+            y3_final,
+            n1_final / bed_properties["n_ref"],
+            n2_final / bed_properties["n_ref"],
+            F_final,
+            E_final,
+        ]
+    )
+
+    # Calculate performance metrics
+    # Package profile data
+    profile_data = {
+        "time_array": time_array,
+        "P_result": P_result,
+        "T_result": T_result,
+        "Tw_result": Tw_result,
+        "y1_result": y1_result,
+        "y2_result": y2_result,
+        "y3_result": y3_result,
+        "n1_result": n1_result,
+        "n2_result": n2_result,
+        "P_walls_result": P_walls_result,
+    }
+
+    # Return simulation results
+    return (
+        final_conditions,
+        P_walls_final,
+        F_result,
+        E_result,
+        time_array,
+        simulation_time,
+        profile_data,
+    )
+
+
+def run_cycle(n_cycles):
+    """
+    Run complete TVSA cycles until convergence.
+
+    Args:
+        n_cycles (int): Maximum number of cycles to run
+
+    Returns:
+        tuple: Simulation profiles and cycle errors
+    """
+    cycle_properties = {
+        "bed_properties": bed_properties,
+        "column_grid": column_grid,
+        "rtol": rtol,
+        "atol": atol_array,
+    }
+    current_initial_conditions = initial_conditions
+    all_cycle_errors = []
+
+    # Initialize profile storage
+    profiles = {
+        "time": [],
+        "temperature": [],
+        "pressure_inlet": [],
+        "pressure_outlet": [],
+        "outlet_CO2": [],
+        "adsorbed_CO2": [],
+        "outlet_H2O": [],
+        "adsorbed_H2O": [],
+        "wall_temperature": [],
+        "outlet_N2": [],
+        "outlet_O2": [],
+    }
+    # Initialize profile storage
+    all_cycle_kpis = []  # Store KPIs for all cycles
+
+    P_walls_final = (
+        initial_conditions[0 : column_grid["num_cells"]] * bed_properties["P_ref"]
+    )
+
+    for cycle in range(n_cycles):
+        print("\n========================================")
+        print(f"Starting cycle {cycle + 1} of {n_cycles}")
+
+        # Reset profiles for each cycle
+        cycle_profiles = {key: [] for key in profiles.keys()}
+        time_offset = 0
+
+        # Reset E_result at the start of each cycle
+        # Dictionary to store stage KPIs
+        stage_kpis_dict = {}
+        # Define stage sequence and durations
+        
+        stage_config = bed_properties["stage_config"]
+        stages = [(stage, [0, bed_properties[f"{stage}_time"]]) for stage in stage_config.keys() if f"{stage}_time" in bed_properties]
+
+        stage_conditions = current_initial_conditions
+        cycle_time = np.sum([t[1] - t[0] for _, t in stages])
+
+        stage_conditions = current_initial_conditions
+
+        for stage_name, t_span in stages:
+            # Special handling for temperature changes
+            if stage_name in ["heating", "desorption"]:
+                stage_conditions[
+                    2 * column_grid["num_cells"] : 3 * column_grid["num_cells"]
+                ] = bed_properties["desorption_temperature"] / bed_properties["T_ref"]
+            elif stage_name == "steam_desorption":
+                stage_conditions[
+                    2 * column_grid["num_cells"] : 3 * column_grid["num_cells"]
+                ] = bed_properties["desorption_temperature"] / bed_properties["T_ref"]
+            elif stage_name in ["cooling", "pressurisation", "adsorption", "blowdown"]:
+                stage_conditions[
+                    2 * column_grid["num_cells"] : 3 * column_grid["num_cells"]
+                ] = bed_properties["ambient_temperature"] / bed_properties["T_ref"]
+
+            E_result = np.zeros((7,))
+            F_result = np.zeros((8,))
+            simulation_time = np.zeros(
+                6,
+            )
+            # Define boundary conditions
+            left_vals, right_vals, col_dir, stage = define_stage_conditions(
+                stage_name, bed_properties, P_walls_final[0], P_walls_final[-1]
+            )
+
+            # Run stage simulation
+            stage_results = run_stage(
+                left_vals,
+                right_vals,
+                col_dir,
+                stage_name,
+                t_span,
+                stage_conditions,
+                cycle_properties,
+            )
+
+            if stage_results[0] is None:  # Check for simulation failure
+                print(f"Simulation failed at {stage_name} stage")
+                return None
+
+            # Unpack results - NOW INCLUDES profile_data
+            (
+                stage_conditions,
+                P_walls_final,
+                F_result,
+                E_result,
+                time_array,
+                simulation_time,
+                profile_data,
+            ) = stage_results
+
+            # CALCULATE STAGE KPIs
+            stage_kpis_dict[stage_name] = calculate_stage_kpis(
+                stage_name,
+                F_result,
+                time_array,
+                E_result,
+                simulation_time,
+                bed_properties,
+            )
+            # Print stage KPIs
+            print_stage_kpis(stage_kpis_dict[stage_name])
+
+            # STORE PROFILES (with time offset)
+            adjusted_time = time_array + time_offset
+            midpoint = column_grid["num_cells"] // 2
+            cycle_profiles["time"].extend(adjusted_time)
+            cycle_profiles["temperature"].extend(profile_data["T_result"][-1, :])
+            cycle_profiles["pressure_inlet"].extend(
+                profile_data["P_walls_result"][0, :]
+            )
+            cycle_profiles["pressure_outlet"].extend(
+                profile_data["P_walls_result"][-1, :]
+            )
+            cycle_profiles["outlet_CO2"].extend(profile_data["y1_result"][-1, :])
+            cycle_profiles["adsorbed_CO2"].extend(profile_data["n1_result"][-1, :])
+            cycle_profiles["wall_temperature"].extend(profile_data["Tw_result"][-1, :])
+            cycle_profiles["adsorbed_H2O"].extend(profile_data["n2_result"][-1, :])
+            cycle_profiles["outlet_H2O"].extend(profile_data["y2_result"][-1, :])
+            cycle_profiles["outlet_N2"].extend(profile_data["y3_result"][-1, :])
+            cycle_profiles["outlet_O2"].extend(
+                1
+                - profile_data["y1_result"][-1, :]
+                - profile_data["y2_result"][-1, :]
+                - profile_data["y3_result"][-1, :]
+            )
+            # Update time offset
+            time_offset = adjusted_time[-1]
+
+        # CALCULATE CYCLE KPIs
+        cycle_error_value = cycle_error(current_initial_conditions, stage_conditions)
+        all_cycle_errors.append(cycle_error_value)
+
+        cycle_kpis = calculate_cycle_kpis(
+            cycle + 1, stage_kpis_dict, bed_properties, cycle_error_value
+        )
+        all_cycle_kpis.append(cycle_kpis)
+
+        # Print comprehensive cycle summary
+        print_cycle_kpis(cycle_kpis)
+
+        # Update initial conditions for next cycle
+        current_initial_conditions = stage_conditions
+
+        # Store final cycle profiles
+        if cycle == n_cycles - 1:  # Last cycle
+            for key in profiles:
+                profiles[key] = cycle_profiles[key]
+
+        # Check convergence
+        if len(all_cycle_errors) >= 5:
+            if all(error < 1e-9 for error in all_cycle_errors[-5:]):
+                print(f"\n{'=' * 60}")
+                print(f"CONVERGED after {cycle + 1} cycles!")
+                print(f"{'=' * 60}\n")
+                # Store profiles from converged cycle
+                for key in profiles:
+                    profiles[key] = cycle_profiles[key]
+                break
+    else:
+        print(f"\nMaximum cycles ({n_cycles}) reached without convergence")
+
+    return profiles, all_cycle_kpis, all_cycle_errors
+
+
+# ============================================================================
+# MAIN EXECUTION
+# ============================================================================
+
+
+def main():
+    """Main execution function."""
+    global bed_properties, column_grid, initial_conditions, rtol, atol_array
+
+    # Initialize system properties
+    bed_properties, column_grid, initial_conditions, rtol, atol_array = (
+        create_fixed_properties()
+    )
+
+    # Run simulation
+    print("Starting TVSA simulation...")
+    n_cycles = 10
+
+    simulation_results = run_cycle(n_cycles)
+
+    if simulation_results is None:
+        print("Simulation failed!")
+        return -1
+
+    # Unpack results
+    profiles, all_cycle_kpis, all_cycle_errors = simulation_results
+
+    stages = [
+        ("adsorption", [0, bed_properties["adsorption_time"]]),
+        ("blowdown", [0, bed_properties["blowdown_time"]]),
+        ("heating", [0, bed_properties["heating_time"]]),
+        ("steam_desorption", [0, bed_properties["desorption_time"]]),
+        ("pressurisation", [0, bed_properties["pressurisation_time"]]),
+    ]
+    stage_change_times = np.cumsum([t[1] for _, t in stages])
+    stage_names = [name for name, _ in stages]
+
+    # Create visualization
+    create_multi_plot(profiles, bed_properties)
+    create_quick_plot(
+        np.arange(1, len(all_cycle_errors) + 1),
+        np.log10(all_cycle_errors),
+        "Cycle Convergence",
+        "Log₁₀(Cycle Error)",
+    )
+    plot_all_profiles(
+        np.array(profiles["time"]),
+        profiles,
+        stage_change_times,
+        stage_names,
+        bed_properties,
+    )
+    print("\nSimulation completed successfully!")
+
+    def save_profile_data(profiles, output_dir="profiles"):
+        import os
+
+        os.makedirs(output_dir, exist_ok=True)
+        for key, arr in profiles.items():
+            filename = f"{output_dir}/{key}.csv"
+            np.savetxt(filename, np.array(arr), delimiter=",")
+
+    # save_profile_data(profiles, output_dir="profiles_modifiedtoth_15102025")
+
+
+if __name__ == "__main__":
+    main()