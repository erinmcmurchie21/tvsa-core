--- conflicted
+++ resolved
@@ -154,22 +154,15 @@
 
 
 def interpolator(time_series, input_func, new_time_points):
-<<<<<<< HEAD
+    import scipy.interpolate
+
     y_akima = scipy.interpolate.Akima1DInterpolator(
         time_series, input_func, method="makima"
     )
-    y_interp = lambda new_time_points: y_akima(new_time_points)
-=======
-    import scipy.interpolate
-
-    y_akima = scipy.interpolate.Akima1DInterpolator(
-        time_series, input_func, method="makima"
-    )
 
     def y_interp(points):
         return y_akima(points)
 
->>>>>>> 3b2bca34
     return y_interp
 
 
@@ -232,126 +225,6 @@
 # ============================================================
 # 4. PHYSICAL PROPERTY MODELS
 # ============================================================
-<<<<<<< HEAD
-
-
-def adsorption_isotherm_1(
-    pressure,
-    temperature,
-    y1,
-    y2,
-    y3,
-    n1,
-    bed_properties,
-    isotherm_type_1="Dual_site Langmuir",
-):
-    """
-    Toth isotherm for CO₂ on solid sorbent.
-
-    Returns:
-        equilibrium_loading (mol/m³ of solid)
-        adsorption_heat_1 (J/mol)
-    """
-    R = 8.314  # J/(mol·K)
-    bed_density = bed_properties["bed_density"]  # kg/m³
-    ε = bed_properties["bed_voidage"]  # bed void fraction
-
-    if isotherm_type_1 == "Toth":
-        T_0 = 296  # Reference temperature (K)
-        n_s = 2.38 * np.exp(0 * (1 - temperature / T_0))  # mol/kg
-        b = 70.74 * np.exp(-1 * (-57047) / (R * T_0) * (1 - T_0 / temperature))  # kPa⁻¹
-        t = 0.4148 - 1.606 * (1 - T_0 / temperature)
-        pressure_kPa = pressure / 1000  # Convert pressure from Pa to kPa
-
-        load_kg = (
-            n_s * b * pressure_kPa * y1 / (1 + (b * pressure_kPa * y1) ** t) ** (1 / t)
-        )  # mol/kg
-        load_m3 = load_kg * bed_density / (1 - ε)  # mol/m³
-        ΔH = -57047  # J/mol
-
-    elif isotherm_type_1 == "Langmuir":
-        c1 = y1 * pressure / (R * temperature)  # mol/m3
-        c2 = y3 * pressure / (R * temperature)  # mol/m3
-        b1 = 8.65e-7 * np.exp(-(-36641.21) / (R * temperature))  # m3/mol
-        b2 = 2.5e-6 * np.exp(-(-1.58e4) / (R * temperature))  # m3/mol
-        d1 = 2.63e-8 * np.exp(-(-3590.66) / (R * temperature))  # m3/mol
-        d2 = 0
-
-        load_kg = 3.09 * b1 * c1 / (1 + b1 * c1 + b2 * c2) + 2.54 * d1 * c1 / (
-            1 + d1 * c1 + d2 * c2
-        )  # mol/kg
-        load_m3 = load_kg * bed_density / (1 - ε)  # mol/m³
-        ΔH = -57047  # J/mol
-
-    elif isotherm_type_1 == "Dual_site Langmuir":
-        c1 = y1 * pressure / (R * temperature)  # mol/m3
-        b1 = 3.17e-6 * np.exp(-(-28.63e3) / (R * temperature))  # m3/mol
-        b2 = 3.21e-6 * np.exp(-(-20.37e3) / (R * temperature))  # m3/mol
-        qs1 = 0.44  # mol/kg
-        qs2 = 6.10
-
-        load_kg = qs1 * b1 * c1 / (1 + b1 * c1) + qs2 * b2 * c1 / (
-            1 + b2 * c1
-        )  # mol/kg
-
-        load_m3 = load_kg * bed_density / (1 - ε)  # mol/m³
-        ΔH = R * (
-            -3391.58 + 273.2725 * n1 * (1 - bed_properties["bed_voidage"]) / bed_density
-        )  # J/mol
-
-    return load_m3, ΔH
-
-
-def adsorption_isotherm_2(
-    pressure, temperature, y2, bed_properties, isotherm_type="None"
-):
-    """
-    GAB isotherm for H₂O.
-
-    Returns:
-        equilibrium_loading (mol/m³ of solid)
-        adsorption_heat_2 (J/mol)
-    """
-    R = 8.314  # J/mol·K
-    bed_density = bed_properties["bed_density"]  # kg/m³
-    ε = bed_properties["bed_voidage"]  # bed void fraction
-
-    if isotherm_type == "GAB":
-        K_ads = 0.5751  # -
-        c_m = 36.48  # mol/kg
-        c_G = 0.1489  # -
-
-        P_sat = 10 ** (
-            8.07131 - 1730.63 / (233.426 + (temperature - 273.15))
-        )  # Pressure in mmHg, Antoine equation for water, Ward et al. 2024
-        P_sat_Pa = P_sat * 133.322  # Convert mmHg to Pa
-        RH = y2 * pressure / (P_sat_Pa)  # dimensionless
-
-        load_kg = (
-            c_m * c_G * K_ads * RH / ((1 - K_ads * RH) * (1 + (c_G - 1) * K_ads * RH))
-        )  # mol/kg
-        load_m3 = load_kg * bed_density / (1 - ε)  # mol/m³
-
-    elif isotherm_type == "None":
-        load_m3 = 0 * pressure
-
-    ΔH = -49000  # J/mol
-
-    return load_m3, ΔH
-
-
-# ============================================================
-# 4. PHYSICAL PROPERTY MODELS
-# ============================================================
-
-
-def calculate_gas_heat_capacity():
-    return 840 * 44.01 / 1000  # J/mol·K (approx. for air/CO2)
-
-
-def heat_transfer_coefficient():
-    return 140, 20  # W/m²·K (bed, wall)
-=======
 def pressure_ramp(t, stage, pressure_previous_stage, bed_properties):
     """
     Define pressure profiles for different process stages.
@@ -440,22 +313,9 @@
     Cp_gas = y1 * Cp_CO2 + y2 * Cp_H2O + y3 * Cp_N2 + (1 - y1 - y2 - y3) * Cp_O2
     return Cp_gas  # J/(mol·K)
 
->>>>>>> 3b2bca34
-
 
 def calculate_gas_viscosity():
     return 1.8e-5  # Pa·s
-
-<<<<<<< HEAD
-
-def calculate_gas_thermal_conductivity():
-    return 1  # W/(m·K)
-
-
-def calculate_wall_thermal_conductivity():
-    return 205  # W/(m·K)
-=======
->>>>>>> 3b2bca34
 
 
 def calculate_axial_dispersion_coefficient(bed_props, v_left):
@@ -470,8 +330,6 @@
     return P / (R * T)  # mol/m³
 
 
-<<<<<<< HEAD
-=======
 def relative_humidity_to_mole_fraction(RH, P, T):
     P_sat = 611.21 * np.exp(
         (18.678 - ((T - 273.15) / 234.5)) * (T - 273.15) / (T - 16.01)
@@ -515,7 +373,6 @@
     return T_boil_K
 
 
->>>>>>> 3b2bca34
 # ============================================================
 # 5. BALANCE ERROR FUNCTIONS
 # ============================================================
@@ -586,17 +443,10 @@
     heat_in = E[0, -1]
     heat_out = E[1, -1]
 
-<<<<<<< HEAD
-    ΔH1 = adsorption_isotherm_1(
-        P[:, -1], T[:, -1], y1[:, -1], y2[:, -1], y3[:, -1], n1[:, -1], bed_props
-    )[1]
-    ΔH2 = adsorption_isotherm_2(P[:, -1], T[:, -1], y2[:, -1], bed_props)[1]
-=======
     ΔH1 = cfg.adsorption_isotherm_1(
         P[:, -1], T[:, -1], y1[:, -1], y2[:, -1], y3[:, -1], n1[:, -1], bed_props
     )[1]
     ΔH2 = cfg.adsorption_isotherm_2(P[:, -1], T[:, -1], y2[:, -1], bed_props)[1]
->>>>>>> 3b2bca34
 
     heat_gen = (
         (1 - ε)
@@ -680,20 +530,6 @@
 # 6. PLOTTING
 # ============================================================
 
-<<<<<<< HEAD
-
-def create_plot(time, result, title, y_label):
-    """Quick plot of first, middle, and last node of a variable over time."""
-    plt.figure(figsize=(6, 4))
-    for idx, label in zip([0, 9, 29], ["First node", "Central node", "Final node"]):
-        plt.plot(time, result[idx], label=label, linewidth=2, marker="o", markersize=3)
-
-    plt.title(title, fontsize=16, fontweight="bold")
-    plt.xlabel("Time", fontsize=12)
-    plt.ylabel(y_label, fontsize=12)
-    plt.legend(fontsize=11)
-    plt.grid(True, alpha=0.3)
-=======
 
 def create_polished_plot(
     time,
@@ -888,7 +724,6 @@
     axes[-2].set_xlabel("Time (s)")
     plt.tight_layout()
     plt.subplots_adjust(wspace=0.3, hspace=0.4)  # Increase white space between plots
->>>>>>> 3b2bca34
     plt.show()
 
 
@@ -904,77 +739,8 @@
     plt.grid(True, alpha=0.3)
     plt.show()
 
-<<<<<<< HEAD
-
-# Create a combined plot with all 6 variables
-def create_combined_plot(
-    time,
-    T_result,
-    P_result,
-    y1_result,
-    n1_result,
-    y1_walls_result,
-    v_walls_result,
-    bed_properties,
-):
-    """Create a combined plot with all 6 variables in subplots."""
-    fig, axes = plt.subplots(2, 3, figsize=(10, 5))
-    fig.suptitle("Adsorption Column Simulation Results", fontsize=20, fontweight="bold")
-
-    # Define the data and labels for each subplot
-    plot_data = [
-        (
-            y1_result,
-            "Gas phase CO2 against time",
-            "Gas Phase CO2 (mol fraction)",
-            axes[0, 2],
-        ),
-        (T_result, "Temperature against time", "Temperature (K)", axes[0, 0]),
-        (n1_result, "CO2 loading against time", "Loading CO2 (mol/m³)", axes[1, 0]),
-        (P_result, "Pressure against time", "Pressure (Pa)", axes[0, 1]),
-        (
-            y1_walls_result,
-            "Gas phase CO2 at exit against time",
-            "Gas Phase CO2 (mol fraction)",
-            axes[1, 1],
-        ),
-        (
-            v_walls_result
-            * 60
-            * 1e6
-            * bed_properties["column_area"]
-            * bed_properties["bed_voidage"],
-            "Outlet flow rate",
-            "Exit flowrate (cm³/s)",
-            axes[1, 2],
-        ),
-    ]
-
-    # Plot each variable
-    for result, title, ylabel, ax in plot_data[0:4]:
-        for idx, label in zip([0, 9, 29], ["First node", "Central node", "Final node"]):
-            ax.plot(
-                time, result[idx], label=label, linewidth=2, marker="o", markersize=3
-            )
-
-    for result, title, ylabel, ax in plot_data[4:]:
-        ax.plot(time, result[-1], linewidth=2, marker="o", markersize=3)
-
-        ax.set_title(title, fontsize=14, fontweight="bold")
-        ax.set_xlabel("Time (s)", fontsize=12)
-        ax.set_ylabel(ylabel, fontsize=12)
-        ax.legend(fontsize=10)
-        ax.grid(True, alpha=0.3)
-
-    plt.tight_layout()
-    plt.show()
-
-
-def create_multi_plot(plots, ncols=3, figsize=(15, 8)):
-=======
 
 def create_multi_plot(profiles, bed_properties):
->>>>>>> 3b2bca34
     """
     Create a grid of subplots for multiple time series.
 
@@ -1168,18 +934,12 @@
     for dur in stage_durations[:-1]:
         stage_start_times.append(stage_start_times[-1] + dur)
 
-<<<<<<< HEAD
-    # Turn off unused subplots (if any)
-    for j in range(i + 1, len(axes)):
-        axes[j].axis("off")
-=======
     for ax in axes:
         for t in stage_start_times:
             ax.axvline(x=t, color="#cccccc", linestyle="--", alpha=0.2)
 
     for ax in axes:
         ax.set_xlabel("Time (s)")
->>>>>>> 3b2bca34
 
     plt.tight_layout()
     plt.show()
@@ -1188,16 +948,6 @@
 # ============================================================
 # 7. TESTING FUNCTIONS
 # ============================================================
-<<<<<<< HEAD
-
-
-def product_mass(F, t_cycle, bed_properties):
-    mols_of_CO2_product = F[4, -1]
-
-    mols_of_carrier_gas_product = F[5, -1] + F[6, -1] + F[7, -1]
-
-    mols_CO2_in = F[0, -1]
-=======
 
 
 def product_mass(F, t_cycle, bed_properties):
@@ -1226,6 +976,5 @@
     mol_H2O_out = F[5, -1]
 
     total_mols = np.sum(F[:, -1])
->>>>>>> 3b2bca34
 
     return mol_CO2_product, mol_carrier_gas_product, mol_CO2_in, mol_H2O_out, total_mols